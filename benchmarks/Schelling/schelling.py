"""Schelling separation for performance benchmarking."""

from __future__ import annotations

from mesa import Model
<<<<<<< HEAD
from mesa.spaces import CellAgent, OrthogonalMooreGrid
from mesa.time import RandomActivation
=======
from mesa.experimental.cell_space import Cell, CellAgent, OrthogonalMooreGrid
>>>>>>> 2cdbcb62


class SchellingAgent(CellAgent):
    """Schelling segregation agent."""

    def __init__(
        self,
        model: Schelling,
        agent_type: int,
        radius: int,
        homophily: float,
        cell: Cell,
    ):
        """Create a new Schelling agent.

        Args:
            model: model instance
            agent_type: type of agent (minority=1, majority=0)
            radius: size of neighborhood of agent
            homophily: fraction of neighbors of the same type that triggers movement
            cell: the cell in which the agent is located
        """
        super().__init__(model)
        self.type = agent_type
        self.radius = radius
        self.homophily = homophily
        self.cell = cell

    def step(self):
        """Run one step of the agent."""
        similar = 0
        neighborhood = self.cell.get_neighborhood(radius=self.radius)
        for neighbor in neighborhood.agents:
            if neighbor.type == self.type:
                similar += 1

        # If unhappy, move:
        if similar < self.homophily:
            self.cell = self.model.grid.select_random_empty_cell()
        else:
            self.model.happy += 1


class Schelling(Model):
    """Model class for the Schelling segregation model."""

    def __init__(
        self,
        simulator=None,
        height=40,
        width=40,
        homophily=3,
        radius=1,
        density=0.8,
        minority_pc=0.5,
        seed=None,
    ):
        """Create a new Schelling model.

        Args:
            simulator: simulator instance
            height: height of the grid
            width: width of the grid
            homophily: Minimum number of agents of same class needed to be happy
            radius: Search radius for checking similarity
            density: Initial Chance for a cell to populated
            minority_pc: Chances for an agent to be in minority class
            seed: the seed for the random number generator
            simulator: a simulator instance
        """
        super().__init__(seed=seed)
        self.simulator = simulator
        self.minority_pc = minority_pc
        self.happy = 0

        self.grid = OrthogonalMooreGrid(
            [height, width],
            torus=True,
            capacity=1,
            random=self.random,
        )

        # Set up agents
        # We use a grid iterator that returns
        # the coordinates of a cell as well as
        # its contents. (coord_iter)
        for cell in self.grid:
            if self.random.random() < density:
                agent_type = 1 if self.random.random() < self.minority_pc else 0
                SchellingAgent(self, agent_type, radius, homophily, cell)

    def step(self):
        """Run one step of the model."""
        self.happy = 0  # Reset counter of happy agents
        self.agents.shuffle_do("step")


if __name__ == "__main__":
    import time

    # model = Schelling(seed=15, height=40, width=40, homophily=3, radius=1, density=0.625)
    model = Schelling(
        seed=15, height=100, width=100, homophily=8, radius=2, density=0.8
    )

    start_time = time.perf_counter()
    for _ in range(100):
        model.step()
    print(time.perf_counter() - start_time)<|MERGE_RESOLUTION|>--- conflicted
+++ resolved
@@ -3,12 +3,8 @@
 from __future__ import annotations
 
 from mesa import Model
-<<<<<<< HEAD
 from mesa.spaces import CellAgent, OrthogonalMooreGrid
 from mesa.time import RandomActivation
-=======
-from mesa.experimental.cell_space import Cell, CellAgent, OrthogonalMooreGrid
->>>>>>> 2cdbcb62
 
 
 class SchellingAgent(CellAgent):
