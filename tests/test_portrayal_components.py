<<<<<<< HEAD
"""Tests for the portrayal components in Mesa visualization."""

=======
>>>>>>> 88be455a
from dataclasses import is_dataclass

import pytest

from mesa.visualization.components import AgentPortrayalStyle, PropertyLayerStyle


def test_agent_portrayal_style_is_dataclass():
    """Test if AgentPortrayalStyle is a dataclass."""
    assert is_dataclass(AgentPortrayalStyle)


def test_agent_portrayal_style_defaults():
    """Test default values of AgentPortrayalStyle."""
    style = AgentPortrayalStyle()
    assert style.x is None
    assert style.y is None
    assert style.color == "tab:blue"
    assert style.marker == "o"
    assert style.size == 50
    assert style.zorder == 1
    assert style.alpha == 1.0
    assert style.edgecolors is None
    assert style.linewidths == 1.0


def test_agent_portrayal_style_custom_initialization():
    """Test custom initialization of AgentPortrayalStyle."""
    style = AgentPortrayalStyle(
        x=10,
        y=20,
        color="red",
        marker="^",
        size=100,
        zorder=2,
        alpha=0.5,
        edgecolors="black",
        linewidths=2.0,
    )
    assert style.x == 10
    assert style.y == 20
    assert style.color == "red"
    assert style.marker == "^"
    assert style.size == 100
    assert style.zorder == 2
    assert style.alpha == 0.5
    assert style.edgecolors == "black"
    assert style.linewidths == 2.0


def test_agent_portrayal_style_update_attributes():
    """Test updating attributes of AgentPortrayalStyle."""
    style = AgentPortrayalStyle()
    style.update(("marker", "s"), ("size", 75), ("alpha", 0.7))
    assert style.marker == "s"
    assert style.size == 75
    assert style.alpha == 0.7


def test_agent_portrayal_style_update_non_existent_attribute():
    """Test updating a non-existent attribute raises AttributeError."""
    style = AgentPortrayalStyle()
    with pytest.raises(
        AttributeError, match="'AgentPortrayalStyle' object has no attribute 'shape'"
    ):
        style.update(("shape", "triangle"))


def test_agent_portrayal_style_update_with_no_arguments():
    """Test updating AgentPortrayalStyle with no arguments does not change the style."""
    original_style = AgentPortrayalStyle(color="blue")
    updated_style = AgentPortrayalStyle(color="blue")
    updated_style.update()
    assert updated_style.color == original_style.color  # Ensure no change


def test_property_layer_style_is_dataclass():
    """Test if PropertyLayerStyle is a dataclass."""
    assert is_dataclass(PropertyLayerStyle)


def test_property_layer_style_default_values_with_colormap():
    """Test default values of PropertyLayerStyle with colormap."""
    style = PropertyLayerStyle(colormap="viridis")
    assert style.colormap == "viridis"
    assert style.color is None
    assert style.alpha == 0.8
    assert style.colorbar is True
    assert style.vmin is None
    assert style.vmax is None


def test_property_layer_style_default_values_with_color():
    """Test default values of PropertyLayerStyle with color."""
    style = PropertyLayerStyle(color="red")
    assert style.colormap is None
    assert style.color == "red"
    assert style.alpha == 0.8
    assert style.colorbar is True
    assert style.vmin is None
    assert style.vmax is None


def test_property_layer_style_custom_initialization_with_colormap():
    """Test custom initialization of PropertyLayerStyle with colormap."""
    style = PropertyLayerStyle(
        colormap="plasma", alpha=0.5, colorbar=False, vmin=0, vmax=1
    )
    assert style.colormap == "plasma"
    assert style.color is None
    assert style.alpha == 0.5
    assert style.colorbar is False
    assert style.vmin == 0
    assert style.vmax == 1


def test_property_layer_style_custom_initialization_with_color():
<<<<<<< HEAD
    """Test custom initialization of PropertyLayerStyle with color."""
=======
>>>>>>> 88be455a
    style = PropertyLayerStyle(color="blue", alpha=0.9, colorbar=False)
    assert style.colormap is None
    assert style.color == "blue"
    assert style.alpha == 0.9
    assert style.colorbar is False


def test_property_layer_style_post_init_both_color_and_colormap_error():
<<<<<<< HEAD
    """Test error when both color and colormap are specified."""
=======
>>>>>>> 88be455a
    with pytest.raises(
        ValueError, match="Specify either 'color' or 'colormap', not both."
    ):
        PropertyLayerStyle(colormap="viridis", color="red")


def test_property_layer_style_post_init_neither_color_nor_colormap_error():
    """Test error when neither color nor colormap is specified."""
    with pytest.raises(ValueError, match="Specify one of 'color' or 'colormap'"):
        PropertyLayerStyle()<|MERGE_RESOLUTION|>--- conflicted
+++ resolved
@@ -1,8 +1,5 @@
-<<<<<<< HEAD
 """Tests for the portrayal components in Mesa visualization."""
 
-=======
->>>>>>> 88be455a
 from dataclasses import is_dataclass
 
 import pytest
@@ -120,10 +117,8 @@
 
 
 def test_property_layer_style_custom_initialization_with_color():
-<<<<<<< HEAD
+    style = PropertyLayerStyle(color="blue", alpha=0.9, colorbar=False)
     """Test custom initialization of PropertyLayerStyle with color."""
-=======
->>>>>>> 88be455a
     style = PropertyLayerStyle(color="blue", alpha=0.9, colorbar=False)
     assert style.colormap is None
     assert style.color == "blue"
@@ -132,10 +127,6 @@
 
 
 def test_property_layer_style_post_init_both_color_and_colormap_error():
-<<<<<<< HEAD
-    """Test error when both color and colormap are specified."""
-=======
->>>>>>> 88be455a
     with pytest.raises(
         ValueError, match="Specify either 'color' or 'colormap', not both."
     ):
