"""Tests for experimental Simulator classes."""

from unittest.mock import MagicMock, Mock

import pytest

from mesa import Model
from mesa.experimental.devs.eventlist import EventList, Priority, SimulationEvent
from mesa.experimental.devs.simulator import ABMSimulator, DEVSimulator


def test_devs_simulator():
    """Tests devs simulator."""
    simulator = DEVSimulator()

    # setup
    model = Model()
    simulator.setup(model)

    assert len(simulator.event_list) == 0
    assert simulator.model == model
    assert model.time == 0.0

    # schedule_event_now
    fn1 = MagicMock()
    event1 = simulator.schedule_event_now(fn1)
    assert event1 in simulator.event_list
    assert len(simulator.event_list) == 1

    # schedule_event_absolute
    fn2 = MagicMock()
    event2 = simulator.schedule_event_absolute(fn2, 1.0)
    assert event2 in simulator.event_list
    assert len(simulator.event_list) == 2

    # schedule_event_relative
    fn3 = MagicMock()
    event3 = simulator.schedule_event_relative(fn3, 0.5)
    assert event3 in simulator.event_list
    assert len(simulator.event_list) == 3

    # run_for
    simulator.run_for(0.8)
    fn1.assert_called_once()
    fn3.assert_called_once()
    assert model.time == 0.8

    simulator.run_for(0.2)
    fn2.assert_called_once()
    assert model.time == 1.0

    simulator.run_for(0.2)
    assert model.time == 1.2

    with pytest.raises(ValueError):
        simulator.schedule_event_absolute(fn2, 0.5)

    # step
    simulator = DEVSimulator()
    model = Model()
    simulator.setup(model)

    fn = MagicMock()
    simulator.schedule_event_absolute(fn, 1.0)
    simulator.run_next_event()
    fn.assert_called_once()
    assert model.time == 1.0
    simulator.run_next_event()
    assert model.time == 1.0

    simulator = DEVSimulator()
    with pytest.raises(Exception):
        simulator.run_next_event()

    # cancel_event
    simulator = DEVSimulator()
    model = Model()
    simulator.setup(model)
    fn = MagicMock()
    event = simulator.schedule_event_relative(fn, 0.5)
    simulator.cancel_event(event)
    assert event.CANCELED

    # simulator reset
    simulator.reset()
    assert len(simulator.event_list) == 0
    assert simulator.model is None

    # run without setup
    simulator = DEVSimulator()
    with pytest.raises(Exception):
        simulator.run_until(10)

    # setup with time advanced
    simulator = DEVSimulator()
    model = Model()
    model.time = 1.0  # Advance time before setup
    with pytest.raises(ValueError):
        simulator.setup(model)

    # setup with event scheduled
    simulator = DEVSimulator()
    model = Model()
    simulator.event_list.add_event(SimulationEvent(1.0, Mock(), Priority.DEFAULT))
    with pytest.raises(ValueError):
        simulator.setup(model)


def test_abm_simulator():
    """Tests abm simulator."""
    simulator = ABMSimulator()

    # setup
    model = Model()
    simulator.setup(model)

    # schedule_event_next_tick
    fn = MagicMock()
    simulator.schedule_event_next_tick(fn)
    assert len(simulator.event_list) == 2

    simulator.run_for(3)
    assert model.steps == 3
    assert model.time == 3.0

    # run without setup
    simulator = ABMSimulator()
    with pytest.raises(Exception):
        simulator.run_until(10)


def test_simulator_time_deprecation():
    """Test that simulator.time emits future warning."""
    simulator = DEVSimulator()
    model = Model()
    simulator.setup(model)

<<<<<<< HEAD
    # The runtime now emits a FutureWarning for this deprecation.
    # Update test to match the current warning type.
=======
>>>>>>> 04752b29
    with pytest.warns(FutureWarning, match="simulator.time is deprecated"):
        _ = simulator.time


def test_simulation_event():
    """Tests for SimulationEvent class."""
    some_test_function = MagicMock()

    time = 10
    event = SimulationEvent(
        time,
        some_test_function,
        priority=Priority.DEFAULT,
        function_args=[],
        function_kwargs={},
    )

    assert event.time == time
    assert event.fn() is some_test_function
    assert event.function_args == []
    assert event.function_kwargs == {}
    assert event.priority == Priority.DEFAULT

    # execute
    event.execute()
    some_test_function.assert_called_once()

    with pytest.raises(Exception):
        SimulationEvent(
            time, None, priority=Priority.DEFAULT, function_args=[], function_kwargs={}
        )

    # check calling with arguments
    some_test_function = MagicMock()
    event = SimulationEvent(
        time,
        some_test_function,
        priority=Priority.DEFAULT,
        function_args=["1"],
        function_kwargs={"x": 2},
    )
    event.execute()
    some_test_function.assert_called_once_with("1", x=2)

    # check if we pass over deletion of callable silently because of weakrefs
    def some_test_function(x, y):
        return x + y

    event = SimulationEvent(time, some_test_function, priority=Priority.DEFAULT)
    del some_test_function
    event.execute()

    # cancel
    some_test_function = MagicMock()
    event = SimulationEvent(
        time,
        some_test_function,
        priority=Priority.DEFAULT,
        function_args=["1"],
        function_kwargs={"x": 2},
    )
    event.cancel()
    assert event.fn is None
    assert event.function_args == []
    assert event.function_kwargs == {}
    assert event.priority == Priority.DEFAULT
    assert event.CANCELED

    # comparison for sorting
    event1 = SimulationEvent(
        10,
        some_test_function,
        priority=Priority.DEFAULT,
        function_args=[],
        function_kwargs={},
    )
    event2 = SimulationEvent(
        10,
        some_test_function,
        priority=Priority.DEFAULT,
        function_args=[],
        function_kwargs={},
    )
    assert event1 < event2  # based on just unique_id as tiebraker

    event1 = SimulationEvent(
        11,
        some_test_function,
        priority=Priority.DEFAULT,
        function_args=[],
        function_kwargs={},
    )
    event2 = SimulationEvent(
        10,
        some_test_function,
        priority=Priority.DEFAULT,
        function_args=[],
        function_kwargs={},
    )
    assert event1 > event2

    event1 = SimulationEvent(
        10,
        some_test_function,
        priority=Priority.DEFAULT,
        function_args=[],
        function_kwargs={},
    )
    event2 = SimulationEvent(
        10,
        some_test_function,
        priority=Priority.HIGH,
        function_args=[],
        function_kwargs={},
    )
    assert event1 > event2


def test_eventlist():
    """Tests for EventList."""
    event_list = EventList()

    assert len(event_list._events) == 0
    assert isinstance(event_list._events, list)
    assert event_list.is_empty()

    # add event
    some_test_function = MagicMock()
    event = SimulationEvent(
        1,
        some_test_function,
        priority=Priority.DEFAULT,
        function_args=[],
        function_kwargs={},
    )
    event_list.add_event(event)
    assert len(event_list) == 1
    assert event in event_list

    # remove event
    event_list.remove(event)
    assert len(event_list) == 1
    assert event.CANCELED

    # peak ahead
    event_list = EventList()
    for i in range(10):
        event = SimulationEvent(
            i,
            some_test_function,
            priority=Priority.DEFAULT,
            function_args=[],
            function_kwargs={},
        )
        event_list.add_event(event)
    events = event_list.peak_ahead(2)
    assert len(events) == 2
    assert events[0].time == 0
    assert events[1].time == 1

    events = event_list.peak_ahead(11)
    assert len(events) == 10

    event_list._events[6].cancel()
    events = event_list.peak_ahead(10)
    assert len(events) == 9

    event_list = EventList()
    with pytest.raises(Exception):
        event_list.peak_ahead()

    # pop event
    event_list = EventList()
    for i in range(10):
        event = SimulationEvent(
            i,
            some_test_function,
            priority=Priority.DEFAULT,
            function_args=[],
            function_kwargs={},
        )
        event_list.add_event(event)
    event = event_list.pop_event()
    assert event.time == 0

    event_list = EventList()
    event = SimulationEvent(
        9,
        some_test_function,
        priority=Priority.DEFAULT,
        function_args=[],
        function_kwargs={},
    )
    event_list.add_event(event)
    event.cancel()
    with pytest.raises(Exception):
        event_list.pop_event()

    # clear
    event_list.clear()
    assert len(event_list) == 0<|MERGE_RESOLUTION|>--- conflicted
+++ resolved
@@ -135,11 +135,6 @@
     model = Model()
     simulator.setup(model)
 
-<<<<<<< HEAD
-    # The runtime now emits a FutureWarning for this deprecation.
-    # Update test to match the current warning type.
-=======
->>>>>>> 04752b29
     with pytest.warns(FutureWarning, match="simulator.time is deprecated"):
         _ = simulator.time
 
