--- conflicted
+++ resolved
@@ -528,7 +528,6 @@
     assert len(cells) == len(collection)
 
 
-<<<<<<< HEAD
 ### PropertyLayer tests
 def test_property_layer_integration():
     """Test integration of PropertyLayer with DiscrateSpace and Cell."""
@@ -613,7 +612,8 @@
     grid.add_property_layer(elevation)
     with pytest.raises(ValueError, match="Property layer elevation already exists."):
         grid.add_property_layer(elevation)
-=======
+
+
 def test_cell_agent():  # noqa: D103
     cell1 = Cell((1,), capacity=None, random=random.Random())
     cell2 = Cell((2,), capacity=None, random=random.Random())
@@ -641,4 +641,3 @@
     assert agent not in model._all_agents
     assert agent not in cell1.agents
     assert agent not in cell2.agents
->>>>>>> e5ce58a6
