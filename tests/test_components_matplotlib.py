"""tests for matplotlib components."""

import matplotlib.pyplot as plt
import networkx as nx

from mesa import Agent, Model
from mesa.discrete_space import (
    CellAgent,
    HexGrid,
    Network,
    OrthogonalMooreGrid,
    VoronoiGrid,
)
from mesa.space import (
    ContinuousSpace,
    HexSingleGrid,
    NetworkGrid,
    PropertyLayer,
    SingleGrid,
)
<<<<<<< HEAD
from mesa.visualization.components import PropertyLayerStyle
=======
from mesa.visualization.components import AgentPortrayalStyle
>>>>>>> ba82fa59
from mesa.visualization.mpl_space_drawing import (
    draw_continuous_space,
    draw_hex_grid,
    draw_network,
    draw_orthogonal_grid,
    draw_property_layers,
    draw_space,
    draw_voronoi_grid,
)


def agent_portrayal(agent):
    """Simple portrayal of an agent.

    Args:
        agent (Agent): The agent to portray

    """
    return AgentPortrayalStyle(
        size=10,
        color="tab:blue",
        marker="s" if (agent.unique_id % 2) == 0 else "o",
    )


def test_draw_space():
    """Test draw_space helper method."""

    def my_portrayal(agent):
        """Simple portrayal of an agent.

        Args:
            agent (Agent): The agent to portray

        """
        return AgentPortrayalStyle(
            size=10,
            color="tab:blue",
            marker="s" if (agent.unique_id % 2) == 0 else "o",
            alpha=0.5,
            linewidths=1,
            edgecolors="tab:orange",
        )

    # draw space for hexgrid
    model = Model(seed=42)
    grid = HexSingleGrid(10, 10, torus=True)
    for _ in range(10):
        agent = Agent(model)
        grid.move_to_empty(agent)

    _, ax = plt.subplots()
    draw_space(grid, my_portrayal, ax=ax)

    # draw space for voroinoi
    model = Model(seed=42)
    coordinates = model.rng.random((100, 2)) * 10
    grid = VoronoiGrid(coordinates.tolist(), random=model.random, capacity=1)
    for _ in range(10):
        agent = CellAgent(model)
        agent.cell = grid.select_random_empty_cell()

    _, ax = plt.subplots()
    draw_space(grid, my_portrayal, ax=ax)

    # draw orthogonal grid
    model = Model(seed=42)
    grid = OrthogonalMooreGrid((10, 10), torus=True, random=model.random, capacity=1)
    for _ in range(10):
        agent = CellAgent(model)
        agent.cell = grid.select_random_empty_cell()
    _, ax = plt.subplots()
    draw_space(grid, my_portrayal, ax=ax)

    # draw network
    n = 10
    m = 20
    seed = 42
    graph = nx.gnm_random_graph(n, m, seed=seed)

    model = Model(seed=42)
    grid = NetworkGrid(graph)
    for _ in range(10):
        agent = Agent(model)
        pos = agent.random.randint(0, len(graph.nodes) - 1)
        grid.place_agent(agent, pos)
    _, ax = plt.subplots()
    draw_space(grid, my_portrayal, ax=ax)

    # draw continuous space
    model = Model(seed=42)
    space = ContinuousSpace(10, 10, torus=True)
    for _ in range(10):
        x = model.random.random() * 10
        y = model.random.random() * 10
        agent = Agent(model)
        space.place_agent(agent, (x, y))

    _, ax = plt.subplots()
    draw_space(space, my_portrayal, ax=ax)


def test_draw_hex_grid():
    """Test drawing hexgrids."""
    model = Model(seed=42)
    grid = HexSingleGrid(10, 10, torus=True)
    for _ in range(10):
        agent = Agent(model)
        grid.move_to_empty(agent)

    _, ax = plt.subplots()
    draw_hex_grid(grid, agent_portrayal, ax)

    model = Model(seed=42)
    grid = HexGrid((10, 10), torus=True, random=model.random, capacity=1)
    for _ in range(10):
        agent = CellAgent(model)
        agent.cell = grid.select_random_empty_cell()

    _, ax = plt.subplots()
    draw_hex_grid(grid, agent_portrayal, ax)


def test_draw_voronoi_grid():
    """Test drawing voronoi grids."""
    model = Model(seed=42)

    coordinates = model.rng.random((100, 2)) * 10

    grid = VoronoiGrid(coordinates.tolist(), random=model.random, capacity=1)
    for _ in range(10):
        agent = CellAgent(model)
        agent.cell = grid.select_random_empty_cell()

    _, ax = plt.subplots()
    draw_voronoi_grid(grid, agent_portrayal, ax)


def test_draw_orthogonal_grid():
    """Test drawing orthogonal grids."""
    model = Model(seed=42)
    grid = SingleGrid(10, 10, torus=True)
    for _ in range(10):
        agent = Agent(model)
        grid.move_to_empty(agent)

    _, ax = plt.subplots()
    draw_orthogonal_grid(grid, agent_portrayal, ax)

    model = Model(seed=42)
    grid = OrthogonalMooreGrid((10, 10), torus=True, random=model.random, capacity=1)
    for _ in range(10):
        agent = CellAgent(model)
        agent.cell = grid.select_random_empty_cell()

    _, ax = plt.subplots()
    draw_orthogonal_grid(grid, agent_portrayal, ax)


def test_draw_continuous_space():
    """Test drawing continuous space."""
    model = Model(seed=42)
    space = ContinuousSpace(10, 10, torus=True)
    for _ in range(10):
        x = model.random.random() * 10
        y = model.random.random() * 10
        agent = Agent(model)
        space.place_agent(agent, (x, y))

    _, ax = plt.subplots()
    draw_continuous_space(space, agent_portrayal, ax)


def test_draw_network():
    """Test drawing network."""
    n = 10
    m = 20
    seed = 42
    graph = nx.gnm_random_graph(n, m, seed=seed)

    model = Model(seed=42)
    grid = NetworkGrid(graph)
    for _ in range(10):
        agent = Agent(model)
        pos = agent.random.randint(0, len(graph.nodes) - 1)
        grid.place_agent(agent, pos)

    _, ax = plt.subplots()
    draw_network(grid, agent_portrayal, ax)

    model = Model(seed=42)
    grid = Network(graph, random=model.random, capacity=1)
    for _ in range(10):
        agent = CellAgent(model)
        agent.cell = grid.select_random_empty_cell()

    _, ax = plt.subplots()
    draw_network(grid, agent_portrayal, ax)


def test_draw_property_layers():
    """Test drawing property layers."""
    model = Model(seed=42)
    grid = SingleGrid(10, 10, torus=True)
    grid.add_property_layer(
        PropertyLayer("test", grid.width, grid.height, 0, dtype=int)
    )

    def propertylayer_portrayal(layer):
        return PropertyLayerStyle(colormap="viridis", colorbar=True)

    _, ax = plt.subplots()
    draw_property_layers(grid, propertylayer_portrayal, ax)

    model = Model(seed=42)
    grid = OrthogonalMooreGrid((10, 10), torus=True, random=model.random, capacity=1)
    grid.create_property_layer("test", 0.0)

    _, ax = plt.subplots()
    draw_property_layers(grid, propertylayer_portrayal, ax)<|MERGE_RESOLUTION|>--- conflicted
+++ resolved
@@ -18,11 +18,10 @@
     PropertyLayer,
     SingleGrid,
 )
-<<<<<<< HEAD
+fix-issue-2904-property-layer
 from mesa.visualization.components import PropertyLayerStyle
-=======
 from mesa.visualization.components import AgentPortrayalStyle
->>>>>>> ba82fa59
+main
 from mesa.visualization.mpl_space_drawing import (
     draw_continuous_space,
     draw_hex_grid,
