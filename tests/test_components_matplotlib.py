"""tests for matplotlib components."""

import matplotlib.pyplot as plt

from mesa import Agent, Model
from mesa.experimental.cell_space import (
    CellAgent,
    HexGrid,
    Network,
    OrthogonalMooreGrid,
    VoronoiGrid,
)
from mesa.space import (
    ContinuousSpace,
    HexSingleGrid,
    NetworkGrid,
    PropertyLayer,
    SingleGrid,
)
from mesa.visualization.mpl_space_drawing import (
    draw_continuous_space,
    draw_hex_grid,
    draw_network,
    draw_orthogonal_grid,
    draw_property_layers,
<<<<<<< HEAD
    draw_space,
    draw_voroinoi_grid,
=======
    draw_voronoi_grid,
>>>>>>> af5a1462
)


def agent_portrayal(agent):
    """Simple portrayal of an agent.

    Args:
        agent (Agent): The agent to portray

    """
    return {
        "s": 10,
        "c": "tab:blue",
        "marker": "s" if (agent.unique_id % 2) == 0 else "o",
    }


def test_draw_space():
    """Test draw_space helper method."""
    import networkx as nx

    def my_portrayal(agent):
        """Simple portrayal of an agent.

        Args:
            agent (Agent): The agent to portray

        """
        return {
            "s": 10,
            "c": "tab:blue",
            "marker": "s" if (agent.unique_id % 2) == 0 else "o",
            "alpha": 0.5,
            "linewidths": 1,
            "linecolors": "tab:orange",
        }

    # draw space for hexgrid
    model = Model(seed=42)
    grid = HexSingleGrid(10, 10, torus=True)
    for _ in range(10):
        agent = Agent(model)
        grid.move_to_empty(agent)

    fig, ax = plt.subplots()
    draw_space(grid, my_portrayal, ax=ax)

    # draw space for voroinoi
    model = Model(seed=42)
    coordinates = model.rng.random((100, 2)) * 10
    grid = VoronoiGrid(coordinates.tolist(), random=model.random, capacity=1)
    for _ in range(10):
        agent = CellAgent(model)
        agent.cell = grid.select_random_empty_cell()

    fig, ax = plt.subplots()
    draw_space(grid, my_portrayal, ax=ax)

    # draw orthogonal grid
    model = Model(seed=42)
    grid = OrthogonalMooreGrid((10, 10), torus=True, random=model.random, capacity=1)
    for _ in range(10):
        agent = CellAgent(model)
        agent.cell = grid.select_random_empty_cell()
    fig, ax = plt.subplots()
    draw_space(grid, my_portrayal, ax=ax)

    # draw network
    n = 10
    m = 20
    seed = 42
    graph = nx.gnm_random_graph(n, m, seed=seed)

    model = Model(seed=42)
    grid = NetworkGrid(graph)
    for _ in range(10):
        agent = Agent(model)
        pos = agent.random.randint(0, len(graph.nodes) - 1)
        grid.place_agent(agent, pos)
    fig, ax = plt.subplots()
    draw_space(grid, my_portrayal, ax=ax)

    # draw continuous space
    model = Model(seed=42)
    space = ContinuousSpace(10, 10, torus=True)
    for _ in range(10):
        x = model.random.random() * 10
        y = model.random.random() * 10
        agent = Agent(model)
        space.place_agent(agent, (x, y))

    fig, ax = plt.subplots()
    draw_space(space, my_portrayal, ax=ax)


def test_draw_hex_grid():
    """Test drawing hexgrids."""
    model = Model(seed=42)
    grid = HexSingleGrid(10, 10, torus=True)
    for _ in range(10):
        agent = Agent(model)
        grid.move_to_empty(agent)

    fig, ax = plt.subplots()
    draw_hex_grid(grid, agent_portrayal, ax)

    model = Model(seed=42)
    grid = HexGrid((10, 10), torus=True, random=model.random, capacity=1)
    for _ in range(10):
        agent = CellAgent(model)
        agent.cell = grid.select_random_empty_cell()

    fig, ax = plt.subplots()
    draw_hex_grid(grid, agent_portrayal, ax)


def test_draw_voroinoi_grid():
    """Test drawing voroinoi grids."""
    model = Model(seed=42)

    coordinates = model.rng.random((100, 2)) * 10

    grid = VoronoiGrid(coordinates.tolist(), random=model.random, capacity=1)
    for _ in range(10):
        agent = CellAgent(model)
        agent.cell = grid.select_random_empty_cell()

    fig, ax = plt.subplots()
    draw_voronoi_grid(grid, agent_portrayal, ax)


def test_draw_orthogonal_grid():
    """Test drawing orthogonal grids."""
    model = Model(seed=42)
    grid = SingleGrid(10, 10, torus=True)
    for _ in range(10):
        agent = Agent(model)
        grid.move_to_empty(agent)

    fig, ax = plt.subplots()
    draw_orthogonal_grid(grid, agent_portrayal, ax)

    model = Model(seed=42)
    grid = OrthogonalMooreGrid((10, 10), torus=True, random=model.random, capacity=1)
    for _ in range(10):
        agent = CellAgent(model)
        agent.cell = grid.select_random_empty_cell()

    fig, ax = plt.subplots()
    draw_orthogonal_grid(grid, agent_portrayal, ax)


def test_draw_continuous_space():
    """Test drawing continuous space."""
    model = Model(seed=42)
    space = ContinuousSpace(10, 10, torus=True)
    for _ in range(10):
        x = model.random.random() * 10
        y = model.random.random() * 10
        agent = Agent(model)
        space.place_agent(agent, (x, y))

    fig, ax = plt.subplots()
    draw_continuous_space(space, agent_portrayal, ax)


def test_draw_network():
    """Test drawing network."""
    import networkx as nx

    n = 10
    m = 20
    seed = 42
    graph = nx.gnm_random_graph(n, m, seed=seed)

    model = Model(seed=42)
    grid = NetworkGrid(graph)
    for _ in range(10):
        agent = Agent(model)
        pos = agent.random.randint(0, len(graph.nodes) - 1)
        grid.place_agent(agent, pos)

    fig, ax = plt.subplots()
    draw_network(grid, agent_portrayal, ax)

    model = Model(seed=42)
    grid = Network(graph, random=model.random, capacity=1)
    for _ in range(10):
        agent = CellAgent(model)
        agent.cell = grid.select_random_empty_cell()

    fig, ax = plt.subplots()
    draw_network(grid, agent_portrayal, ax)


def test_draw_property_layers():
    """Test drawing property layers."""
    model = Model(seed=42)
    grid = SingleGrid(10, 10, torus=True)
    grid.add_property_layer(PropertyLayer("test", grid.width, grid.height, 0))

    fig, ax = plt.subplots()
    draw_property_layers(grid, {"test": {"colormap": "viridis", "colorbar": True}}, ax)

    model = Model(seed=42)
    grid = OrthogonalMooreGrid((10, 10), torus=True, random=model.random, capacity=1)
    grid.add_property_layer(PropertyLayer("test", grid.width, grid.height, 0))

    fig, ax = plt.subplots()
    draw_property_layers(grid, {"test": {"colormap": "viridis", "colorbar": True}}, ax)<|MERGE_RESOLUTION|>--- conflicted
+++ resolved
@@ -23,12 +23,8 @@
     draw_network,
     draw_orthogonal_grid,
     draw_property_layers,
-<<<<<<< HEAD
     draw_space,
-    draw_voroinoi_grid,
-=======
     draw_voronoi_grid,
->>>>>>> af5a1462
 )
 
 
