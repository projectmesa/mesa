"""tests for matplotlib components."""

import matplotlib.pyplot as plt
import networkx as nx

from mesa import Agent, Model
from mesa.discrete_space import (
    CellAgent,
    HexGrid,
    Network,
    OrthogonalMooreGrid,
    VoronoiGrid,
)
from mesa.space import (
    ContinuousSpace,
    HexSingleGrid,
    NetworkGrid,
    PropertyLayer,
    SingleGrid,
)
<<<<<<< HEAD
from mesa.visualization.components import PropertyLayerStyle
=======
from mesa.visualization.components import AgentPortrayalStyle
>>>>>>> 03d88117
from mesa.visualization.mpl_space_drawing import (
    draw_continuous_space,
    draw_hex_grid,
    draw_network,
    draw_orthogonal_grid,
    draw_property_layers,
    draw_space,
    draw_voronoi_grid,
)


def agent_portrayal(agent):
    """Simple portrayal of an agent.

    Args:
        agent (Agent): The agent to portray

    """
    return AgentPortrayalStyle(
        size=10,
        color="tab:blue",
        marker="s" if (agent.unique_id % 2) == 0 else "o",
    )


def test_draw_space():
    """Test draw_space helper method."""

    def my_portrayal(agent):
        """Simple portrayal of an agent.

        Args:
            agent (Agent): The agent to portray

        """
        return AgentPortrayalStyle(
            size=10,
            color="tab:blue",
            marker="s" if (agent.unique_id % 2) == 0 else "o",
            alpha=0.5,
            linewidths=1,
            edgecolors="tab:orange",
        )

    # draw space for hexgrid
    model = Model(seed=42)
    grid = HexSingleGrid(10, 10, torus=True)
    for _ in range(10):
        agent = Agent(model)
        grid.move_to_empty(agent)

    _, ax = plt.subplots()
    draw_space(grid, my_portrayal, ax=ax)

    # draw space for voroinoi
    model = Model(seed=42)
    coordinates = model.rng.random((100, 2)) * 10
    grid = VoronoiGrid(coordinates.tolist(), random=model.random, capacity=1)
    for _ in range(10):
        agent = CellAgent(model)
        agent.cell = grid.select_random_empty_cell()

    _, ax = plt.subplots()
    draw_space(grid, my_portrayal, ax=ax)

    # draw orthogonal grid
    model = Model(seed=42)
    grid = OrthogonalMooreGrid((10, 10), torus=True, random=model.random, capacity=1)
    for _ in range(10):
        agent = CellAgent(model)
        agent.cell = grid.select_random_empty_cell()
    _, ax = plt.subplots()
    draw_space(grid, my_portrayal, ax=ax)

    # draw network
    n = 10
    m = 20
    seed = 42
    graph = nx.gnm_random_graph(n, m, seed=seed)

    model = Model(seed=42)
    grid = NetworkGrid(graph)
    for _ in range(10):
        agent = Agent(model)
        pos = agent.random.randint(0, len(graph.nodes) - 1)
        grid.place_agent(agent, pos)
    _, ax = plt.subplots()
    draw_space(grid, my_portrayal, ax=ax)

    # draw continuous space
    model = Model(seed=42)
    space = ContinuousSpace(10, 10, torus=True)
    for _ in range(10):
        x = model.random.random() * 10
        y = model.random.random() * 10
        agent = Agent(model)
        space.place_agent(agent, (x, y))

    _, ax = plt.subplots()
    draw_space(space, my_portrayal, ax=ax)


def test_draw_hex_grid():
    """Test drawing hexgrids."""
    model = Model(seed=42)
    grid = HexSingleGrid(10, 10, torus=True)
    for _ in range(10):
        agent = Agent(model)
        grid.move_to_empty(agent)

    _, ax = plt.subplots()
    draw_hex_grid(grid, agent_portrayal, ax)

    model = Model(seed=42)
    grid = HexGrid((10, 10), torus=True, random=model.random, capacity=1)
    for _ in range(10):
        agent = CellAgent(model)
        agent.cell = grid.select_random_empty_cell()

    _, ax = plt.subplots()
    draw_hex_grid(grid, agent_portrayal, ax)


def test_draw_voronoi_grid():
    """Test drawing voronoi grids."""
    model = Model(seed=42)

    coordinates = model.rng.random((100, 2)) * 10

    grid = VoronoiGrid(coordinates.tolist(), random=model.random, capacity=1)
    for _ in range(10):
        agent = CellAgent(model)
        agent.cell = grid.select_random_empty_cell()

    _, ax = plt.subplots()
    draw_voronoi_grid(grid, agent_portrayal, ax)


def test_draw_orthogonal_grid():
    """Test drawing orthogonal grids."""
    model = Model(seed=42)
    grid = SingleGrid(10, 10, torus=True)
    for _ in range(10):
        agent = Agent(model)
        grid.move_to_empty(agent)

    _, ax = plt.subplots()
    draw_orthogonal_grid(grid, agent_portrayal, ax)

    model = Model(seed=42)
    grid = OrthogonalMooreGrid((10, 10), torus=True, random=model.random, capacity=1)
    for _ in range(10):
        agent = CellAgent(model)
        agent.cell = grid.select_random_empty_cell()

    _, ax = plt.subplots()
    draw_orthogonal_grid(grid, agent_portrayal, ax)


def test_draw_continuous_space():
    """Test drawing continuous space."""
    model = Model(seed=42)
    space = ContinuousSpace(10, 10, torus=True)
    for _ in range(10):
        x = model.random.random() * 10
        y = model.random.random() * 10
        agent = Agent(model)
        space.place_agent(agent, (x, y))

    _, ax = plt.subplots()
    draw_continuous_space(space, agent_portrayal, ax)


def test_draw_network():
    """Test drawing network."""
    n = 10
    m = 20
    seed = 42
    graph = nx.gnm_random_graph(n, m, seed=seed)

    model = Model(seed=42)
    grid = NetworkGrid(graph)
    for _ in range(10):
        agent = Agent(model)
        pos = agent.random.randint(0, len(graph.nodes) - 1)
        grid.place_agent(agent, pos)

    _, ax = plt.subplots()
    draw_network(grid, agent_portrayal, ax)

    model = Model(seed=42)
    grid = Network(graph, random=model.random, capacity=1)
    for _ in range(10):
        agent = CellAgent(model)
        agent.cell = grid.select_random_empty_cell()

    _, ax = plt.subplots()
    draw_network(grid, agent_portrayal, ax)


def test_draw_property_layers():
    """Test drawing property layers."""
    model = Model(seed=42)
    grid = SingleGrid(10, 10, torus=True)
    grid.add_property_layer(
        PropertyLayer("test", grid.width, grid.height, 0, dtype=int)
    )

    def propertylayer_portrayal(_):
        return PropertyLayerStyle(colormap="viridis", colorbar=True)

    _, ax = plt.subplots()
    draw_property_layers(grid, propertylayer_portrayal, ax)

    model = Model(seed=42)
    grid = OrthogonalMooreGrid((10, 10), torus=True, random=model.random, capacity=1)
    grid.create_property_layer("test", 0.0)

    _, ax = plt.subplots()
    draw_property_layers(grid, propertylayer_portrayal, ax)<|MERGE_RESOLUTION|>--- conflicted
+++ resolved
@@ -18,11 +18,8 @@
     PropertyLayer,
     SingleGrid,
 )
-<<<<<<< HEAD
 from mesa.visualization.components import PropertyLayerStyle
-=======
 from mesa.visualization.components import AgentPortrayalStyle
->>>>>>> 03d88117
 from mesa.visualization.mpl_space_drawing import (
     draw_continuous_space,
     draw_hex_grid,
