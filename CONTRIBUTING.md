# Contributing

_For candidates interested in participating in the Google Summer of Code (GSoC), checkout Mesa’s [GSoC guide](https://github.com/mesa/mesa/blob/main/docs/GSoC.md)._

As an open source project, Mesa welcomes contributions of many forms, and from beginners to experts. If you are
curious or just want to see what is happening, we post our development session agendas
and development session notes on [Mesa discussions]. We also have a threaded discussion forum on [Matrix]
for casual conversation.

In no particular order, examples include:

- Code patches
- Bug reports and patch reviews
- New features
- Documentation improvements
- Tutorials

No contribution is too small. Although, contributions can be too big, so let's
discuss via [Matrix] OR via [an issue].

**To submit a contribution**

- Create a ticket for the item that you are working on.
- Fork the Mesa repository.
- [Clone your repository] from Github to your machine.
- Create a new branch in your fork: `git checkout -b BRANCH_NAME`
- Run `git config pull.rebase true`. This prevents messy merge commits when updating your branch on top of Mesa main branch.
- Install an editable version with developer requirements locally: `pip install -e ".[dev]"`
- Edit the code. Save.
- Git add the new files and files with changes: `git add FILE_NAME`
- Git commit your changes with a meaningful message: `git commit -m "Fix issue X"`
- If implementing a new feature, include some documentation in docs folder.
- Make sure that your submission works with a few of the examples in the examples repository. If adding a new feature to mesa, please illustrate usage by implementing it in an example.
- Make sure that your submission passes the [GH Actions build]. See "Testing and Standards below" to be able to run these locally.
- Make sure that your code is formatted according to [the black] standard (you can do it via [pre-commit]).
- Push your changes to your fork on Github: `git push origin NAME_OF_BRANCH`.
- [Create a pull request].
- Describe the change w/ ticket number(s) that the code fixes.
- Format your commit message as per [Tim Pope's guideline].

## I have no idea where to start
That's fine! Here's a rough outline where you could start, depending on your experience:

### I'm a modeller (but not an experienced developer)
You already know how to build Mesa models (if not skip below), and probably have found things Mesa can't do (elegantly). You want to improve that. Awesome!

First step is to install some proper tools, if you haven't already.
- A good IDE helps for code development, testing and formatting. [PyCharm](https://www.jetbrains.com/pycharm/) or [VSCode](https://code.visualstudio.com/) for example.
- Dive into Git and GitHub. Watch some videos, this takes some time to click. [GitHub Desktop](https://desktop.github.com/) is great.
- [`https://github.dev/mesa/mesa`](https://github.dev/mesa/mesa) is great for small changes (to docs).

Learn the tools, talk to us about what you want to change, and open a small PR. Or update an [example model](https://github.com/mesa/mesa-examples) (check open [issues](https://github.com/mesa/mesa-examples/issues))!

### I'm a developer (but not a modeller)
Awesome! You have the basics of open-source software development (if not check above), but not much modelling experience.

First step is to start thinking like a modeller. To understand the fine details about our library and contribute meaningfully, get some modelling experience:
- Go though our series of introductory tutorials at [Getting Started](https://mesa.readthedocs.io/latest/getting_started.html). While going through them, dive into the source code to really see what everything does.
- Follow an ABM course (if possible). They might be a bit outdated programming language wise, but conceptual they're sound.
  - This MOOC on ABM concepts: [Agent Based Modeling](https://ocw.tudelft.nl/course-lectures/agent-based-modeling/)
  - This MOOC on practical ABM modelling: [Agent-Based Models with Python: An Introduction to Mesa](https://www.complexityexplorer.org/courses/172-agent-based-models-with-python-an-introduction-to-mesa)
- Go though multiple of our [examples](https://github.com/mesa/mesa-examples). Play with them, modify things and get a feel for Mesa and ABMs.
  - Check our open [issues](https://github.com/mesa/mesa-examples/issues) for the examples.
  - If you see anything you want to improve, feel free to open a (small) PR!
<<<<<<< HEAD
- If you have a feel for Mesa, check our [discussions](https://github.com/mesa/mesa/discussions) and [issues](https://github.com/mesa/mesa/issues).
  - Also go thought our [release notes](https://github.com/mesa/mesa/releases) to see what we recently have been working on, and see some examples of successful PRs.
=======
- If you have a feel for Mesa, check our [discussions](https://github.com/projectmesa/mesa/discussions) and [issues](https://github.com/projectmesa/mesa/issues).
  - Also go through our [release notes](https://github.com/projectmesa/mesa/releases) to see what we recently have been working on, and see some examples of successful PRs.
>>>>>>> bad2c96e
- Once you found or thought of a nice idea, comment on the issue/discussion (or open a new one) and get to work!

### I'm both
That's great! You can just start working on things, reach out to us. Skim to the list above if you feel you're missing anything. Start small but don't be afraid to dream big!

### I'm neither
Start with creating your own models, for fun. Once you have some experience, move to the topics above.

## Testing and Code Standards

```{image} https://codecov.io/gh/mesa/mesa/branch/main/graph/badge.svg
:target: https://codecov.io/gh/mesa/mesa
```

```{image} https://img.shields.io/badge/code%20style-black-000000.svg
:target: https://github.com/psf/black
```

As part of our contribution process, we practice continuous integration and use GH Actions to help enforce best practices.

If you're changing previous Mesa features, please make sure of the following:

- Your changes pass the current tests.
- Your changes pass our style standards.
- Your changes don't break the models or your changes include updated models.
- Additional features or rewrites of current features are accompanied by tests.
- New features are demonstrated in a model, so folks can understand more easily.

To ensure that your submission will not break the build, you will need to install Ruff and pytest.

```bash
pip install ruff pytest pytest-cov
```

We test by implementing simple models and through traditional unit tests in the tests/ folder. The following only covers unit tests coverage. Ensure that your test coverage has not gone down. If it has and you need help, we will offer advice on how to structure tests for the contribution.

```bash
py.test --cov=mesa tests/
```

With respect to code standards, we follow [PEP8] and the [Google Style Guide]. We use [ruff format] (a more performant alternative to `black`) as an automated code formatter. You can automatically format your code using [pre-commit], which will prevent `git commit` of unstyled code and will automatically apply black style so you can immediately re-run `git commit`. To set up pre-commit run the following commands:

```bash
pip install pre-commit
pre-commit install
```

You should no longer have to worry about code formatting. If still in doubt you may run the following command. If the command generates errors, fix all errors that are returned.

```bash
ruff check . --fix
```

## Licensing

The license of this project is located in [LICENSE].  By submitting a contribution to this project, you are agreeing that your contribution will be released under the terms of this license.

## Roles in Mesa
Mesa has several roles to help structure our collaboration and recognize great work. They also form a progression path for community members to that want to take on increasing responsibility in the project. Since we're all volunteers, everyone contributes what they can when they can - there are no minimum time commitments. Also, the best ideas and contributions can come from anyone, these roles are just a way to coordinate our efforts.

Feel free to reach out to us anytime to discuss your interests and ambitions in the project. We're always happy to chat about how you can grow your involvement in Mesa!

### Contributor
Contributors help improve Mesa through:
- Code contributions
- Documentation improvements
- Bug reports and fixes
- Example models
- Tutorial improvements
- Answering questions
- Participating in discussions
- Testing pre-releases
- Sharing Mesa with others

Everyone can contribute what they can, when they can. No contribution is too small! Contributors who have a PR successfully merged receive the "Contributor" label on GitHub.

### Collaborator
When contributors consistently demonstrate technical skills and community mindset through their contributions, they may be invited to become collaborators. Collaborators help coordinate by:

- Reviewing pull requests
- Triaging issues and discussions
- Coordinating between contributors
- Leading specific areas of development
- Helping new contributors
- Participating in project planning
- Building community

The collaborator role recognizes people who help Mesa grow through both their technical contributions and community involvement. Collaborators receive GitHub triage permissions and the "Collaborator" label.

### Maintainer
Maintainers help guide Mesa's overall development while ensuring the project remains sustainable and welcoming. They focus on:
- Project vision and roadmap
- Major architectural decisions
- Release management
- Community governance
- Mentoring collaborators
- Setting community standards
- Long-term sustainability

Maintainers are selected based on their technical expertise, project understanding, and community leadership. Maintainers receive full repository permissions and the "Member" label.

### Special Roles
In some cases, special roles may be created for specific purposes, such as leading particular initiatives or components within Mesa. These roles are created as needed based on project requirements and may come with specific permissions and labels.

All roles are expected to:
- Follow Mesa's code of conduct
- Communicate respectfully
- Work collaboratively
- Help maintain a welcoming community
- Make decisions transparently

Mesa grows through good ideas and contributions. We're all volunteers working together to make Mesa better. Don't hesitate to reach out to any maintainer to discuss your interests and potential growth within the project!

## Maintainers' notes
Some notes useful for Mesa maintainers.

### Releases
To create a new release, follow these steps:

1. Ensure all pull requests (PRs) have a clear title and are labeled with at least one label. Check [this link](https://github.com/mesa/mesa/pulls?q=is%3Apr+is%3Amerged+no%3Alabel+merged%3A%3E%3D2024-03-01+) to see if all PRs are labeled. These labels will be used when drafting the changelog using the [`.github/release.yml`](https://github.com/mesa/mesa/blob/main/.github/release.yml) configuration.
2. Navigate to the [Releases](https://github.com/mesa/mesa/releases) section in the GitHub UI and click the _Draft a new release_ button.
3. Specify the upcoming tag in the _Choose a tag_ and _Release title_ fields (e.g., `v3.0.0`).
   - For pre-releases, add a `a`, `b` or `rc` and a number behind the version tag (see [Versioning](https://packaging.python.org/en/latest/discussions/versioning/)), and check the box _Set as a pre-release_.
4. Use the _Generate release notes_ button to automatically create release notes. Review them carefully for accuracy, and update labels and edit PR titles if necessary (step 1).
5. Write a _Highlights_ section summarizing the most important features or changes in this release.
6. Copy the release notes and save them by clicking the grey _Save draft_ button.
7. Open a new PR to update the version number in [`mesa/__init__.py`](https://github.com/mesa/mesa/blob/main/mesa/__init__.py) and add the copied release notes to the [`HISTORY.md`](https://github.com/mesa/mesa/blob/main/HISTORY.md).
8. Once this PR is merged, return to the _Releases_ section and publish the draft release.
9. The [`release.yml`](https://github.com/mesa/mesa/blob/main/.github/workflows/release.yml) CI workflow should automatically create and upload the package to PyPI. Verify this on [PyPI.org](https://pypi.org/project/mesa/).
10. Finally, after release, open a new PR to update the version number in [`mesa/__init__.py`](https://github.com/mesa/mesa/blob/main/mesa/__init__.py) for the next release (e.g., `"3.1.0.dev"`).

A recorded video of this process is [available here](https://youtu.be/JE44jkegmns).

### Deprecation policy
Mesa follows [Semantic Versioning](https://semver.org/) (SemVer) and has a structured deprecation process to ensure users have time to migrate to new APIs while maintaining backward compatibility.

#### Deprecation process
##### Step 1: Introduce alternative
When implementing a replacement feature:

- Add the new, stable alternative
- Optionally add a `PendingDeprecationWarning` to the old feature (signals intent in source code, hidden by default)

```python
warnings.warn(
    "old_feature() will be deprecated in a future release. "
    "Use new_feature() instead.",
    PendingDeprecationWarning,
    stacklevel=2,
)
```

##### Step 2: Complete prerequisites
Before active deprecation, all of the following must be complete:

1. **Documentation updated**: All relevant docs and tutorials reflect the new approach
2. **Migration guide entry added**: Clear entry in the [Migration Guide](https://github.com/projectmesa/mesa/blob/main/docs/migration_guide.md) explaining what changed and how to update code
3. **Examples updated**: All example models use the new API

##### Step 3: Active deprecation
The alternative must be available for *at least one minor release* before adding a `FutureWarning`. This warning is visible to all users by default.

```python
warnings.warn(
    "old_feature() is deprecated and will be removed in Mesa X.0. "
    "Use new_feature() instead. "
    "See: https://mesa.readthedocs.io/latest/migration_guide.html#section",
    FutureWarning,
    stacklevel=2,
)
```

##### Step 4: Remove deprecated feature
Remove the old feature in the next major version.

#### Version requirements
| Action | Allowed in |
|--------|------------|
| Add alternative + `PendingDeprecationWarning` | Any release |
| Add `FutureWarning` | Minor release (patch only with compelling reason) |
| Remove deprecated feature | Major release only |

#### Experimental features
For features in `mesa.experimental`, steps 1–3 can be done simultaneously, and step 4 can occur in any subsequent release (including minor/patch). Experimental features:

- Can be changed or removed in any release
- Don't require a deprecation warning period
- Should still communicate changes through release notes

Following the full process is encouraged when feasible.

#### Migration guide entry format
Place new entries at the top (newest first). Include:

1. Clear heading describing the change
2. Brief explanation of what changed and why
3. Before/after code examples
4. Links to relevant PRs/issues

````markdown
## Mesa X.Y.0
### Feature Name Change
Brief description of what changed and why.

```python
# Old
old_method()

# New
new_method()
```

- Ref: [PR #1234](https://github.com/projectmesa/mesa/pull/1234), [Documentation](link)
````

## Special Thanks

A special thanks to the following projects who offered inspiration for this contributing file.

- [Django]
- [18F's FOIA]
- [18F's Midas]

[18f's foia]: https://github.com/18F/foia-hub/blob/master/CONTRIBUTING.md
[18f's midas]: https://github.com/18F/midas/blob/devel/CONTRIBUTING.md
[an issue]: https://github.com/mesa/mesa/issues
[black]: https://github.com/psf/black
[clone your repository]: https://help.github.com/articles/cloning-a-repository/
[create a pull request]: https://help.github.com/articles/creating-a-pull-request/
[django]: https://github.com/django/django/blob/master/CONTRIBUTING.rst
[gh actions build]: https://github.com/mesa/mesa/actions/workflows/build_lint.yml
[google style guide]: https://google.github.io/styleguide/pyguide.html
[license]: https://github.com/mesa/mesa/blob/main/LICENSE
[matrix]: https://matrix.to/#/#project-mesa:matrix.org`
[mesa discussions]: https://github.com/mesa/mesa/discussions
[pep8]: https://www.python.org/dev/peps/pep-0008
[pre-commit]: https://github.com/pre-commit/pre-commit
[tim pope's guideline]: https://tbaggery.com/2008/04/19/a-note-about-git-commit-messages.html<|MERGE_RESOLUTION|>--- conflicted
+++ resolved
@@ -62,13 +62,8 @@
 - Go though multiple of our [examples](https://github.com/mesa/mesa-examples). Play with them, modify things and get a feel for Mesa and ABMs.
   - Check our open [issues](https://github.com/mesa/mesa-examples/issues) for the examples.
   - If you see anything you want to improve, feel free to open a (small) PR!
-<<<<<<< HEAD
 - If you have a feel for Mesa, check our [discussions](https://github.com/mesa/mesa/discussions) and [issues](https://github.com/mesa/mesa/issues).
-  - Also go thought our [release notes](https://github.com/mesa/mesa/releases) to see what we recently have been working on, and see some examples of successful PRs.
-=======
-- If you have a feel for Mesa, check our [discussions](https://github.com/projectmesa/mesa/discussions) and [issues](https://github.com/projectmesa/mesa/issues).
-  - Also go through our [release notes](https://github.com/projectmesa/mesa/releases) to see what we recently have been working on, and see some examples of successful PRs.
->>>>>>> bad2c96e
+  - Also go through our [release notes](https://github.com/mesa/mesa/releases) to see what we recently have been working on, and see some examples of successful PRs.
 - Once you found or thought of a nice idea, comment on the issue/discussion (or open a new one) and get to work!
 
 ### I'm both
