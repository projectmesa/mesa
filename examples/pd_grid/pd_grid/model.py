--- conflicted
+++ resolved
@@ -43,13 +43,6 @@
                 self.grid.place_agent(agent, (x, y))
                 self.schedule.add(agent)
 
-<<<<<<< HEAD
-        self.datacollector = DataCollector()
-        """{
-            "Cooperating_Agents":
-            lambda m: len([a for a in m.schedule.agents if a.move == "C"])
-        })"""
-=======
         self.datacollector = DataCollector(
             {
                 "Cooperating_Agents": lambda m: len(
@@ -57,7 +50,6 @@
                 )
             }
         )
->>>>>>> ecd00ac5
 
         self.running = True
         self.datacollector.collect(self)
