"""Altair-based renderer for Mesa spaces.

This module provides an Altair-based renderer for visualizing Mesa model spaces,
agents, and property layers with interactive charting capabilities.
"""

import warnings
from collections.abc import Callable
from dataclasses import fields
from typing import Any

import altair as alt
import numpy as np
import pandas as pd
from matplotlib.colors import to_rgb

import mesa
from mesa.discrete_space import (
    OrthogonalMooreGrid,
    OrthogonalVonNeumannGrid,
)
from mesa.space import (
    HexMultiGrid,
    HexSingleGrid,
    MultiGrid,
    NetworkGrid,
    SingleGrid,
)
from mesa.visualization.backends.abstract_renderer import AbstractRenderer

OrthogonalGrid = SingleGrid | MultiGrid | OrthogonalMooreGrid | OrthogonalVonNeumannGrid
HexGrid = HexSingleGrid | HexMultiGrid | mesa.discrete_space.HexGrid
Network = NetworkGrid | mesa.discrete_space.Network


class AltairBackend(AbstractRenderer):
    """Altair-based renderer for Mesa spaces.

    This module provides an Altair-based renderer for visualizing Mesa model spaces,
    agents, and property layers with interactive charting capabilities.
    """

    def initialize_canvas(self) -> None:
        """Initialize the Altair canvas."""
        self._canvas = None

    def draw_structure(self, **kwargs) -> alt.Chart:
        """Draw the space structure using Altair.

        Args:
            **kwargs: Additional arguments passed to the space drawer.
            Checkout respective `SpaceDrawer` class on details how to pass **kwargs.

        Returns:
            alt.Chart: The Altair chart representing the space structure.
        """
        return self.space_drawer.draw_altair(**kwargs)

    def collect_agent_data(
        self, space, agent_portrayal: Callable, default_size: float | None = None
    ):
        """Collect plotting data for all agents in the space for Altair.

        Args:
            space: The Mesa space containing agents.
            agent_portrayal: Callable that returns AgentPortrayalStyle for each agent.
            default_size: Default marker size if not specified in portrayal.

        Returns:
            dict: Dictionary containing agent plotting data arrays.
        """
        # Initialize data collection arrays
        arguments = {
            "loc": [],
            "size": [],
            "color": [],
            "shape": [],
            "order": [],  # z-order
            "opacity": [],
            "stroke": [],  # Stroke color
            "strokeWidth": [],
            "filled": [],
            "tooltip": [],
        }

        # Import here to avoid circular import issues
        from mesa.visualization.components import AgentPortrayalStyle  # noqa: PLC0415

        style_fields = {f.name: f.default for f in fields(AgentPortrayalStyle)}
        class_default_size = style_fields.get("size")

        # Marker mapping from Matplotlib to Altair
        marker_to_shape_map = {
            "o": "circle",
            "s": "square",
            "D": "diamond",
            "^": "triangle-up",
            "v": "triangle-down",
            "<": "triangle-left",
            ">": "triangle-right",
            "+": "cross",
            "x": "cross",  # Both '+' and 'x' map to cross in Altair
            ".": "circle",  # Small point becomes circle
            "1": "triangle-down",
            "2": "triangle-up",
            "3": "triangle-left",
            "4": "triangle-right",
        }

        for agent in space.agents:
            portray_input = agent_portrayal(agent)
            aps: AgentPortrayalStyle

            if isinstance(portray_input, dict):
                warnings.warn(
                    (
                        "Returning a dict from agent_portrayal is deprecated. "
                        "Please return an AgentPortrayalStyle instance instead. "
                        "For more information, refer to the migration guide: "
                        "https://mesa.readthedocs.io/latest/migration_guide.html#defining-portrayal-components"
                    ),
                    FutureWarning,
                    stacklevel=2,
                )
                dict_data = portray_input.copy()
                agent_x, agent_y = self._get_agent_pos(agent, space)

                aps = AgentPortrayalStyle(
                    x=agent_x,
                    y=agent_y,
                    size=dict_data.pop("size", style_fields.get("size")),
                    color=dict_data.pop("color", style_fields.get("color")),
                    marker=dict_data.pop("marker", style_fields.get("marker")),
                    zorder=dict_data.pop("zorder", style_fields.get("zorder")),
                    alpha=dict_data.pop("alpha", style_fields.get("alpha")),
                    edgecolors=dict_data.pop(
                        "edgecolors", style_fields.get("edgecolors")
                    ),
                    linewidths=dict_data.pop(
                        "linewidths", style_fields.get("linewidths")
                    ),
                    tooltip=dict_data.pop("tooltip", None),
                )
                if dict_data:
                    ignored_keys = list(dict_data.keys())
                    warnings.warn(
                        f"The following keys were ignored from dict portrayal: {', '.join(ignored_keys)}",
                        UserWarning,
                        stacklevel=2,
                    )
            else:
                aps = portray_input
                if aps.x is None and aps.y is None:
                    aps.x, aps.y = self._get_agent_pos(agent, space)

            arguments["loc"].append((aps.x, aps.y))

            size_to_collect = aps.size if aps.size is not None else default_size
            if size_to_collect is None:
                size_to_collect = class_default_size
            arguments["size"].append(size_to_collect)

            arguments["color"].append(
                aps.color if aps.color is not None else style_fields.get("color")
            )

            # Map marker to Altair shape if defined, else use raw marker
            raw_marker = (
                aps.marker if aps.marker is not None else style_fields.get("marker")
            )
            shape_value = marker_to_shape_map.get(raw_marker, raw_marker)
            if shape_value is None:
                warnings.warn(
                    f"Marker '{raw_marker}' is not supported in Altair. "
                    "Using 'circle' as default.",
                    UserWarning,
                    stacklevel=2,
                )
                shape_value = "circle"
            arguments["shape"].append(shape_value)

            arguments["order"].append(
                aps.zorder if aps.zorder is not None else style_fields.get("zorder")
            )
            arguments["opacity"].append(
                aps.alpha if aps.alpha is not None else style_fields.get("alpha")
            )
            arguments["stroke"].append(aps.edgecolors)
            arguments["strokeWidth"].append(
                aps.linewidths
                if aps.linewidths is not None
                else style_fields.get("linewidths")
            )

            # FIXME: Make filled user-controllable
            filled_value = True
            arguments["filled"].append(filled_value)
            arguments["tooltip"].append(aps.tooltip)

        final_data = {}
        for k, v in arguments.items():
            if k == "shape":
                # Ensure shape is an object array
                arr = np.empty(len(v), dtype=object)
                arr[:] = v
                final_data[k] = arr
            elif k in ["x", "y", "size", "order", "opacity", "strokeWidth"]:
                final_data[k] = np.asarray(v, dtype=float)
            else:
                final_data[k] = np.asarray(v)

        return final_data

    def draw_agents(
        self, arguments, chart_width: int = 450, chart_height: int = 350, **kwargs
    ):
        """Draw agents using Altair backend.

        Args:
            arguments: Dictionary containing agent data arrays.
            chart_width: Width of the chart.
            chart_height: Height of the chart.
            **kwargs: Additional keyword arguments for customization.
            Checkout respective `SpaceDrawer` class on details how to pass **kwargs.

        Returns:
            alt.Chart: The Altair chart representing the agents, or None if no agents.
        """
        if arguments["loc"].size == 0:
            return None

        # Prepare a list of dictionaries, which is a robust way to create a DataFrame
        records = []
        for i in range(len(arguments["loc"])):
            record = {
                "x": arguments["loc"][i][0],
                "y": arguments["loc"][i][1],
                "size": arguments["size"][i],
                "shape": arguments["shape"][i],
                "opacity": arguments["opacity"][i],
                "strokeWidth": arguments["strokeWidth"][i]
                / 10,  # Scale for continuous domain
                "original_color": arguments["color"][i],
            }
            # Add tooltip data if available
            tooltip = arguments["tooltip"][i]
            if tooltip:
                record.update(tooltip)

            # Determine fill and stroke colors
            if arguments["filled"][i]:
                record["viz_fill_color"] = arguments["color"][i]
                record["viz_stroke_color"] = (
                    arguments["stroke"][i]
                    if isinstance(arguments["stroke"][i], str)
                    else None
                )
            else:
                record["viz_fill_color"] = None
                record["viz_stroke_color"] = arguments["color"][i]

            records.append(record)

        df = pd.DataFrame(records)

<<<<<<< HEAD
        # Ensure all columns that should be numeric are, handling potential Nones
        numeric_cols = ["x", "y", "size", "opacity", "strokeWidth"]
        for col in numeric_cols:
            if col in df.columns:
                df[col] = pd.to_numeric(df[col], errors="coerce")
=======
        color_is_numeric = pd.api.types.is_numeric_dtype(df["original_color"])
        if color_is_numeric:
            color_min = vmin if vmin is not None else df["original_color"].min()
            color_max = vmax if vmax is not None else df["original_color"].max()
>>>>>>> e9c49d51

        # Handle color numeric conversion safely
        if "original_color" in df.columns:
            color_values = arguments["color"]
            color_is_numeric = all(
                isinstance(x, int | float | np.number) or x is None
                for x in color_values
            )
            if color_is_numeric:
                df["original_color"] = pd.to_numeric(
                    df["original_color"], errors="coerce"
                )

        # Get tooltip keys from the first valid record
        tooltip_list = ["x", "y"]
        if any(t is not None for t in arguments["tooltip"]):
            first_valid_tooltip = next(
                (t for t in arguments["tooltip"] if t is not None), None
            )
            if first_valid_tooltip is not None:
                tooltip_list.extend(first_valid_tooltip.keys())

        # Extract additional parameters from kwargs
        title = kwargs.pop("title", "")
        xlabel = kwargs.pop("xlabel", "")
        ylabel = kwargs.pop("ylabel", "")
        # FIXME: Add more parameters to kwargs

        color_is_numeric = pd.api.types.is_numeric_dtype(df["original_color"])
        fill_encoding = (
            alt.Fill("original_color:Q")
            if color_is_numeric
            else alt.Fill("viz_fill_color:N", scale=None, title="Color")
        )

        # Determine space dimensions
        xmin, xmax, ymin, ymax = self.space_drawer.get_viz_limits()
        unique_shape_names_in_data = df["shape"].dropna().unique().tolist()

        chart = (
            alt.Chart(df)
            .mark_point()
            .encode(
                x=alt.X(
                    "x:Q",
                    title=xlabel,
                    scale=alt.Scale(type="linear", domain=[xmin, xmax]),
                    axis=None,
                ),
                y=alt.Y(
                    "y:Q",
                    title=ylabel,
                    scale=alt.Scale(type="linear", domain=[ymin, ymax]),
                    axis=None,
                ),
                size=alt.Size("size:Q", legend=None, scale=alt.Scale(domain=[0, 50])),
                shape=alt.Shape(
                    "shape:N",
                    scale=alt.Scale(
                        domain=unique_shape_names_in_data,
                        range=unique_shape_names_in_data,
                    ),
                    title="Shape",
                ),
                opacity=alt.Opacity(
                    "opacity:Q",
                    title="Opacity",
                    scale=alt.Scale(domain=[0, 1], range=[0, 1]),
                ),
                fill=fill_encoding,
                stroke=alt.Stroke("viz_stroke_color:N", scale=None),
                strokeWidth=alt.StrokeWidth(
                    "strokeWidth:Q", scale=alt.Scale(domain=[0, 1])
                ),
                tooltip=tooltip_list,
            )
            .properties(title=title, width=chart_width, height=chart_height)
        )

        return chart

    def draw_propertylayer(
        self,
        space,
        property_layers: dict[str, Any],
        propertylayer_portrayal: Callable,
        chart_width: int = 450,
        chart_height: int = 350,
    ):
        """Draw property layers using Altair backend.

        Args:
            space: The Mesa space object containing the property layers.
            property_layers: A dictionary of property layers to draw.
            propertylayer_portrayal: A function that returns PropertyLayerStyle
                that contains the visualization parameters.
            chart_width: The width of the chart.
            chart_height: The height of the chart.

        Returns:
            alt.Chart: A tuple containing the base chart and the color bar chart.
        """
        main_charts = []

        for layer_name in property_layers:
            if layer_name == "empty":
                continue

            layer = property_layers.get(layer_name)
            portrayal = propertylayer_portrayal(layer)

            if portrayal is None:
                continue

            data = layer.data.astype(float) if layer.data.dtype == bool else layer.data

            # Check dimensions
            if (space.width, space.height) != data.shape:
                warnings.warn(
                    f"Layer {layer_name} dimensions ({data.shape}) "
                    f"don't match space dimensions ({space.width}, {space.height})",
                    UserWarning,
                    stacklevel=2,
                )
                continue

            # Get portrayal parameters
            color = portrayal.color
            colormap = portrayal.colormap
            alpha = portrayal.alpha
            vmin = portrayal.vmin if portrayal.vmin is not None else np.min(data)
            vmax = portrayal.vmax if portrayal.vmax is not None else np.max(data)

            df = pd.DataFrame(
                {
                    "x": np.repeat(np.arange(data.shape[0]), data.shape[1]),
                    "y": np.tile(np.arange(data.shape[1] - 1, -1, -1), data.shape[0]),
                    "value": data.flatten(),
                }
            )

            if color:
                # For a single color gradient, we define the range from transparent to solid.
                rgb = to_rgb(color)
                r, g, b = (int(c * 255) for c in rgb)

                min_color = f"rgba({r},{g},{b},0)"
                max_color = f"rgba({r},{g},{b},{alpha})"
                opacity = 1
                color_scale = alt.Scale(
                    range=[min_color, max_color], domain=[vmin, vmax]
                )

            elif colormap:
                cmap = colormap
                color_scale = alt.Scale(scheme=cmap, domain=[vmin, vmax])
                opacity = alpha

            else:
                raise ValueError(
                    f"PropertyLayer {layer_name} portrayal must include 'color' or 'colormap'."
                )

            current_chart = (
                alt.Chart(df)
                .mark_rect(opacity=opacity)
                .encode(
                    x=alt.X("x:O", axis=None),
                    y=alt.Y("y:O", axis=None),
                    color=alt.Color(
                        "value:Q",
                        scale=color_scale,
                        title=layer_name,
                        legend=alt.Legend(title=layer_name, orient="bottom")
                        if portrayal.colorbar
                        else None,
                    ),
                )
                .properties(width=chart_width, height=chart_height)
            )

            if current_chart is not None:
                main_charts.append(current_chart)

        base = alt.layer(*main_charts).resolve_scale(color="independent")
        return base<|MERGE_RESOLUTION|>--- conflicted
+++ resolved
@@ -263,18 +263,11 @@
 
         df = pd.DataFrame(records)
 
-<<<<<<< HEAD
         # Ensure all columns that should be numeric are, handling potential Nones
         numeric_cols = ["x", "y", "size", "opacity", "strokeWidth"]
         for col in numeric_cols:
             if col in df.columns:
                 df[col] = pd.to_numeric(df[col], errors="coerce")
-=======
-        color_is_numeric = pd.api.types.is_numeric_dtype(df["original_color"])
-        if color_is_numeric:
-            color_min = vmin if vmin is not None else df["original_color"].min()
-            color_max = vmax if vmax is not None else df["original_color"].max()
->>>>>>> e9c49d51
 
         # Handle color numeric conversion safely
         if "original_color" in df.columns:
@@ -303,12 +296,26 @@
         ylabel = kwargs.pop("ylabel", "")
         # FIXME: Add more parameters to kwargs
 
+        # Handle custom colormapping
+        cmap = kwargs.pop("cmap", "viridis")
+        vmin = kwargs.pop("vmin", None)
+        vmax = kwargs.pop("vmax", None)
+
         color_is_numeric = pd.api.types.is_numeric_dtype(df["original_color"])
-        fill_encoding = (
-            alt.Fill("original_color:Q")
-            if color_is_numeric
-            else alt.Fill("viz_fill_color:N", scale=None, title="Color")
-        )
+        if color_is_numeric:
+            color_min = vmin if vmin is not None else df["original_color"].min()
+            color_max = vmax if vmax is not None else df["original_color"].max()
+
+            fill_encoding = alt.Fill(
+                "original_color:Q",
+                scale=alt.Scale(scheme=cmap, domain=[color_min, color_max]),
+            )
+        else:
+            fill_encoding = alt.Fill(
+                "viz_fill_color:N",
+                scale=None,
+                title="Color",
+            )
 
         # Determine space dimensions
         xmin, xmax, ymin, ymax = self.space_drawer.get_viz_limits()
