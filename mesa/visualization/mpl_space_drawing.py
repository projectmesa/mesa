"""Helper functions for drawing mesa spaces with matplotlib.

These functions are used by the provided matplotlib components, but can also be used to quickly visualize
a space with matplotlib for example when creating a mp4 of a movie run or when needing a figure
for a paper.

"""

import contextlib
import itertools
import warnings
from collections.abc import Callable
from functools import lru_cache
from itertools import pairwise
from typing import Any

import networkx as nx
import numpy as np
from matplotlib import pyplot as plt
from matplotlib.axes import Axes
from matplotlib.cm import ScalarMappable
from matplotlib.collections import LineCollection, PatchCollection, PolyCollection
from matplotlib.colors import LinearSegmentedColormap, Normalize, to_rgba
from matplotlib.patches import Polygon

import mesa
from mesa.experimental.cell_space import (
    OrthogonalMooreGrid,
    OrthogonalVonNeumannGrid,
    VoronoiGrid,
)
from mesa.space import (
    ContinuousSpace,
    HexMultiGrid,
    HexSingleGrid,
    MultiGrid,
    NetworkGrid,
    PropertyLayer,
    SingleGrid,
)

OrthogonalGrid = SingleGrid | MultiGrid | OrthogonalMooreGrid | OrthogonalVonNeumannGrid
HexGrid = HexSingleGrid | HexMultiGrid | mesa.experimental.cell_space.HexGrid
Network = NetworkGrid | mesa.experimental.cell_space.Network


def collect_agent_data(
    space: OrthogonalGrid | HexGrid | Network | ContinuousSpace | VoronoiGrid,
    agent_portrayal: Callable,
    color="tab:blue",
    size=25,
    marker="o",
    zorder: int = 1,
):
    """Collect the plotting data for all agents in the space.

    Args:
        space: The space containing the Agents.
        agent_portrayal: A callable that is called with the agent and returns a dict
        color: default color
        size: default size
        marker: default marker
        zorder: default zorder

    agent_portrayal should return a dict, limited to size (size of marker), color (color of marker), zorder (z-order),
    marker (marker style), alpha, linewidths, and edgecolors

    """
    arguments = {
        "s": [],
        "c": [],
        "marker": [],
        "zorder": [],
        "loc": [],
        "alpha": [],
        "edgecolors": [],
        "linewidths": [],
    }

    for agent in space.agents:
        portray = agent_portrayal(agent)
        loc = agent.pos
        if loc is None:
            loc = agent.cell.coordinate

        arguments["loc"].append(loc)
        arguments["s"].append(portray.pop("size", size))
        arguments["c"].append(portray.pop("color", color))
        arguments["marker"].append(portray.pop("marker", marker))
        arguments["zorder"].append(portray.pop("zorder", zorder))

        for entry in ["alpha", "edgecolors", "linewidths"]:
            with contextlib.suppress(KeyError):
                arguments[entry].append(portray.pop(entry))

        if len(portray) > 0:
            ignored_fields = list(portray.keys())
            msg = ", ".join(ignored_fields)
            warnings.warn(
                f"the following fields are not used in agent portrayal and thus ignored: {msg}.",
                stacklevel=2,
            )

    return {k: np.asarray(v) for k, v in arguments.items()}


def draw_space(
    space,
    agent_portrayal: Callable,
    propertylayer_portrayal: dict | None = None,
    ax_grid: Axes | None = None,
    ax_properties: Axes | None = None,
    ax_agents: Axes | None = None,
    **space_drawing_kwargs,
):
    """Draw a Matplotlib-based visualization of the space.

    Args:
        space: the space of the mesa model
        agent_portrayal: A callable that returns a dict specifying how to show the agent
        propertylayer_portrayal: a dict specifying how to show propertylayer(s)
        ax: the axes upon which to draw the plot
        space_drawing_kwargs: any additional keyword arguments to be passed on to the underlying function for drawing the space.

    Returns:
        Returns the Axes object with the plot drawn onto it.

    ``agent_portrayal`` is called with an agent and should return a dict. Valid fields in this dict are "color",
    "size", "marker", "zorder", alpha, linewidths, and edgecolors. Other field are ignored and will result in a user warning.

    """
    if ax_grid is None:
        fig, ax_grid = plt.subplots()

    # https://stackoverflow.com/questions/67524641/convert-multiple-isinstance-checks-to-structural-pattern-matching
    match space:
        # order matters here given the class structure of old-style grid spaces
        case HexSingleGrid() | HexMultiGrid() | mesa.experimental.cell_space.HexGrid():
            draw_hex_grid(space, agent_portrayal, ax=ax_grid, **space_drawing_kwargs)
        case (
            mesa.space.SingleGrid()
            | OrthogonalMooreGrid()
            | OrthogonalVonNeumannGrid()
            | mesa.space.MultiGrid()
        ):
            draw_orthogonal_grid(space, agent_portrayal, ax=ax_grid, **space_drawing_kwargs)
        case mesa.space.NetworkGrid() | mesa.experimental.cell_space.Network():
<<<<<<< HEAD
            draw_network(space, agent_portrayal, ax=ax_grid, **space_drawing_kwargs)
        case mesa.space.ContinuousSpace():
            draw_continuous_space(space, agent_portrayal, ax=ax_grid)
=======
            draw_network(space, agent_portrayal, ax=ax, **space_drawing_kwargs)
        case (
            mesa.space.ContinuousSpace()
            | mesa.experimental.continuous_space.ContinuousSpace()
        ):
            draw_continuous_space(space, agent_portrayal, ax=ax)
>>>>>>> c58af091
        case VoronoiGrid():
            draw_voronoi_grid(space, agent_portrayal, ax=ax_grid)
        case _:
            raise ValueError(f"Unknown space type: {type(space)}")

    if propertylayer_portrayal:
        if ax_properties is None:
            ax_properties = ax_grid
        draw_property_layers(space, propertylayer_portrayal, ax=ax_properties)

    if hasattr(space, "agents") and space.agents:
        if ax_agents is None:
            ax_agents = ax_grid
        draw_agents(space, agent_portrayal, ax=ax_agents)

    return ax_grid


@lru_cache(maxsize=1024, typed=True)
def _get_hexmesh(
    width: int, height: int, size: float = 1.0
) -> list[tuple[float, float]]:
    """Generate hexagon vertices for the mesh. Yields list of vertex coordinates for each hexagon."""

    # Helper function for getting the vertices of a hexagon given the center and size
    def _get_hex_vertices(
        center_x: float, center_y: float, size: float = 1.0
    ) -> list[tuple[float, float]]:
        """Get vertices for a hexagon centered at (center_x, center_y)."""
        vertices = [
            (center_x, center_y + size),  # top
            (center_x + size * np.sqrt(3) / 2, center_y + size / 2),  # top right
            (center_x + size * np.sqrt(3) / 2, center_y - size / 2),  # bottom right
            (center_x, center_y - size),  # bottom
            (center_x - size * np.sqrt(3) / 2, center_y - size / 2),  # bottom left
            (center_x - size * np.sqrt(3) / 2, center_y + size / 2),  # top left
        ]
        return vertices

    x_spacing = np.sqrt(3) * size
    y_spacing = 1.5 * size
    hexagons = []

    for row, col in itertools.product(range(height), range(width)):
        # Calculate center position with offset for even rows
        x = col * x_spacing + (row % 2 == 0) * (x_spacing / 2)
        y = row * y_spacing
        hexagons.append(_get_hex_vertices(x, y, size))

    return hexagons


def draw_property_layers(
    space, propertylayer_portrayal: dict[str, dict[str, Any]], ax: Axes
):
    """Draw PropertyLayers on the given axes.

    Args:
        space (mesa.space._Grid): The space containing the PropertyLayers.
        propertylayer_portrayal (dict): the key is the name of the layer, the value is a dict with
                                        fields specifying how the layer is to be portrayed
        ax (matplotlib.axes.Axes): The axes to draw on.

    Notes:
        valid fields in in the inner dict of propertylayer_portrayal are "alpha", "vmin", "vmax", "color" or "colormap", and "colorbar"
        so you can do `{"some_layer":{"colormap":'viridis', 'alpha':.25, "colorbar":False}}`

    """
    try:
        # old style spaces
        property_layers = space.properties
    except AttributeError:
        # new style spaces
        property_layers = space._mesa_property_layers

    for layer_name, portrayal in propertylayer_portrayal.items():
        layer = property_layers.get(layer_name, None)
        if not isinstance(
            layer,
            PropertyLayer | mesa.experimental.cell_space.property_layer.PropertyLayer,
        ):
            continue

        data = layer.data.astype(float) if layer.data.dtype == bool else layer.data

        if (space.width, space.height) != data.shape:
            warnings.warn(
                f"Layer {layer_name} dimensions ({data.shape}) do not match space dimensions ({space.width}, {space.height}).",
                UserWarning,
                stacklevel=2,
            )

        # Get portrayal properties, or use defaults
        alpha = portrayal.get("alpha", 1)
        vmin = portrayal.get("vmin", np.min(data))
        vmax = portrayal.get("vmax", np.max(data))
        colorbar = portrayal.get("colorbar", True)

        # Prepare colormap
        if "color" in portrayal:
            rgba_color = to_rgba(portrayal["color"])
            cmap = LinearSegmentedColormap.from_list(
                layer_name, [(0, 0, 0, 0), (*rgba_color[:3], alpha)]
            )
        elif "colormap" in portrayal:
            cmap = portrayal.get("colormap", "viridis")
            if isinstance(cmap, list):
                cmap = LinearSegmentedColormap.from_list(layer_name, cmap)
            elif isinstance(cmap, str):
                cmap = plt.get_cmap(cmap)
        else:
            raise ValueError(
                f"PropertyLayer {layer_name} portrayal must include 'color' or 'colormap'."
            )

        if isinstance(space, OrthogonalGrid):
            if "color" in portrayal:
                data = data.T
                normalized_data = (data - vmin) / (vmax - vmin)
                rgba_data = np.full((*data.shape, 4), rgba_color)
                rgba_data[..., 3] *= normalized_data * alpha
                rgba_data = np.clip(rgba_data, 0, 1)
                ax.imshow(rgba_data, origin="lower")
            else:
                ax.imshow(
                    data.T,
                    cmap=cmap,
                    alpha=alpha,
                    vmin=vmin,
                    vmax=vmax,
                    origin="lower",
                )

        elif isinstance(space, HexGrid):
            width, height = data.shape

            # Generate hexagon mesh
            hexagons = _get_hexmesh(width, height)

            # Normalize colors
            norm = Normalize(vmin=vmin, vmax=vmax)
            colors = data.ravel()  # flatten data to 1D array

            if "color" in portrayal:
                normalized_colors = np.clip(norm(colors), 0, 1)
                rgba_colors = np.full((len(colors), 4), rgba_color)
                rgba_colors[:, 3] = normalized_colors * alpha
            else:
                rgba_colors = cmap(norm(colors))

            # Draw hexagons
            collection = PolyCollection(hexagons, facecolors=rgba_colors, zorder=-1)
            ax.add_collection(collection)

        else:
            raise NotImplementedError(
                f"PropertyLayer visualization not implemented for {type(space)}."
            )

        # Add colorbar if requested
        if colorbar:
            norm = Normalize(vmin=vmin, vmax=vmax)
            sm = ScalarMappable(norm=norm, cmap=cmap)
            sm.set_array([])
            plt.colorbar(sm, ax=ax, label=layer_name)


def draw_orthogonal_grid(
    space: OrthogonalGrid,
    agent_portrayal: Callable,
    ax: Axes | None = None,
    draw_grid: bool = True,
    **kwargs,
):
    """Visualize a orthogonal grid.

    Args:
        space: the space to visualize
        agent_portrayal: a callable that is called with the agent and returns a dict
        ax: a Matplotlib Axes instance. If none is provided a new figure and ax will be created using plt.subplots
        draw_grid: whether to draw the grid
        kwargs: additional keyword arguments passed to ax.scatter

    Returns:
        Returns the Axes object with the plot drawn onto it.

    ``agent_portrayal`` is called with an agent and should return a dict. Valid fields in this dict are "color",
    "size", "marker", and "zorder". Other field are ignored and will result in a user warning.

    """
    if ax is None:
        fig, ax = plt.subplots()

    # gather agent data
    s_default = (180 / max(space.width, space.height)) ** 2
    arguments = collect_agent_data(space, agent_portrayal, size=s_default)

    # plot the agents
    _scatter(ax, arguments, **kwargs)

    # further styling
    ax.set_xlim(-0.5, space.width - 0.5)
    ax.set_ylim(-0.5, space.height - 0.5)

    if draw_grid:
        # Draw grid lines
        for x in np.arange(-0.5, space.width - 0.5, 1):
            ax.axvline(x, color="gray", linestyle=":")
        for y in np.arange(-0.5, space.height - 0.5, 1):
            ax.axhline(y, color="gray", linestyle=":")

    return ax


def draw_hex_grid(
    space: HexGrid,
    agent_portrayal: Callable,
    ax: Axes | None = None,
    draw_grid: bool = True,
    **kwargs,
):
    """Visualize a hex grid.

    Args:
        space: the space to visualize
        agent_portrayal: a callable that is called with the agent and returns a dict
        ax: a Matplotlib Axes instance. If none is provided a new figure and ax will be created using plt.subplots
        draw_grid: whether to draw the grid
        kwargs: additional keyword arguments passed to ax.scatter
    """
    if ax is None:
        fig, ax = plt.subplots()

    # gather data
    s_default = (180 / max(space.width, space.height)) ** 2
    arguments = collect_agent_data(space, agent_portrayal, size=s_default)

    # Parameters for hexagon grid
    size = 1.0
    x_spacing = np.sqrt(3) * size
    y_spacing = 1.5 * size

    loc = arguments["loc"].astype(float)
    # Calculate hexagon centers for agents if agents are present and plot them.
    if loc.size > 0:
        loc[:, 0] = loc[:, 0] * x_spacing + ((loc[:, 1] - 1) % 2) * (x_spacing / 2)
        loc[:, 1] = loc[:, 1] * y_spacing
        arguments["loc"] = loc

        # plot the agents
        _scatter(ax, arguments, **kwargs)

    # Calculate proper bounds that account for the full hexagon width and height
    x_max = space.width * x_spacing + (space.height % 2) * (x_spacing / 2)
    y_max = space.height * y_spacing

    # Add padding that accounts for the hexagon points
    x_padding = (
        size * np.sqrt(3) / 2
    )  # Distance from center to rightmost point of hexagon
    y_padding = size  # Distance from center to topmost point of hexagon

    # Plot limits to perfectly contain the hexagonal grid
    # Determined through physical testing.
    ax.set_xlim(-2 * x_padding, x_max + x_padding)
    ax.set_ylim(-2 * y_padding, y_max + y_padding)

    def setup_hexmesh(width, height):
        """Helper function for creating the hexmesh with unique edges."""
        edges = set()

        # Generate edges for each hexagon
        hexagons = _get_hexmesh(width, height)
        for vertices in hexagons:
            # Edge logic, connecting each vertex to the next
            for v1, v2 in pairwise([*vertices, vertices[0]]):
                # Sort vertices to ensure consistent edge representation and avoid duplicates.
                edge = tuple(sorted([tuple(np.round(v1, 6)), tuple(np.round(v2, 6))]))
                edges.add(edge)

        return LineCollection(edges, linestyle=":", color="black", linewidth=1, alpha=1)

    if draw_grid:
        ax.add_collection(setup_hexmesh(space.width, space.height))

    return ax


def draw_network(
    space: Network,
    agent_portrayal: Callable,
    ax: Axes | None = None,
    draw_grid: bool = True,
    layout_alg=nx.spring_layout,
    layout_kwargs=None,
    **kwargs,
):
    """Visualize a network space.

    Args:
        space: the space to visualize
        agent_portrayal: a callable that is called with the agent and returns a dict
        ax: a Matplotlib Axes instance. If none is provided a new figure and ax will be created using plt.subplots
        draw_grid: whether to draw the grid
        layout_alg: a networkx layout algorithm or other callable with the same behavior
        layout_kwargs: a dictionary of keyword arguments for the layout algorithm
        kwargs: additional keyword arguments passed to ax.scatter

    Returns:
        Returns the Axes object with the plot drawn onto it.

    ``agent_portrayal`` is called with an agent and should return a dict. Valid fields in this dict are "color",
    "size", "marker", and "zorder". Other field are ignored and will result in a user warning.

    """
    if ax is None:
        fig, ax = plt.subplots()
    if layout_kwargs is None:
        layout_kwargs = {"seed": 0}

    # gather locations for nodes in network
    graph = space.G
    pos = layout_alg(graph, **layout_kwargs)
    x, y = list(zip(*pos.values()))
    xmin, xmax = min(x), max(x)
    ymin, ymax = min(y), max(y)

    width = xmax - xmin
    height = ymax - ymin
    x_padding = width / 20
    y_padding = height / 20

    # gather agent data
    s_default = (180 / max(width, height)) ** 2
    arguments = collect_agent_data(space, agent_portrayal, size=s_default)

    # this assumes that nodes are identified by an integer
    # which is true for default nx graphs but might user changeable
    pos = np.asarray(list(pos.values()))
    arguments["loc"] = pos[arguments["loc"]]

    # plot the agents
    _scatter(ax, arguments, **kwargs)

    # further styling
    ax.set_axis_off()
    ax.set_xlim(xmin=xmin - x_padding, xmax=xmax + x_padding)
    ax.set_ylim(ymin=ymin - y_padding, ymax=ymax + y_padding)

    if draw_grid:
        # fixme we need to draw the empty nodes as well
        edge_collection = nx.draw_networkx_edges(
            graph, pos, ax=ax, alpha=0.5, style="--"
        )
        edge_collection.set_zorder(0)

    return ax


def draw_continuous_space(
    space: ContinuousSpace, agent_portrayal: Callable, ax: Axes | None = None, **kwargs
):
    """Visualize a continuous space.

    Args:
        space: the space to visualize
        agent_portrayal: a callable that is called with the agent and returns a dict
        ax: a Matplotlib Axes instance. If none is provided a new figure and ax will be created using plt.subplots
        kwargs: additional keyword arguments passed to ax.scatter

    Returns:
        Returns the Axes object with the plot drawn onto it.

    ``agent_portrayal`` is called with an agent and should return a dict. Valid fields in this dict are "color",
    "size", "marker", and "zorder". Other field are ignored and will result in a user warning.

    """
    if ax is None:
        fig, ax = plt.subplots()

    # space related setup
    width = space.x_max - space.x_min
    x_padding = width / 20
    height = space.y_max - space.y_min
    y_padding = height / 20

    # gather agent data
    s_default = (180 / max(width, height)) ** 2
    arguments = collect_agent_data(space, agent_portrayal, size=s_default)

    # plot the agents
    _scatter(ax, arguments, **kwargs)

    # further visual styling
    border_style = "solid" if not space.torus else (0, (5, 10))
    for spine in ax.spines.values():
        spine.set_linewidth(1.5)
        spine.set_color("black")
        spine.set_linestyle(border_style)

    ax.set_xlim(space.x_min - x_padding, space.x_max + x_padding)
    ax.set_ylim(space.y_min - y_padding, space.y_max + y_padding)

    return ax


def draw_voronoi_grid(
    space: VoronoiGrid,
    agent_portrayal: Callable,
    ax: Axes | None = None,
    draw_grid: bool = True,
    **kwargs,
):
    """Visualize a voronoi grid.

    Args:
        space: the space to visualize
        agent_portrayal: a callable that is called with the agent and returns a dict
        ax: a Matplotlib Axes instance. If none is provided a new figure and ax will be created using plt.subplots
        draw_grid: whether to draw the grid or not
        kwargs: additional keyword arguments passed to ax.scatter

    Returns:
        Returns the Axes object with the plot drawn onto it.

    ``agent_portrayal`` is called with an agent and should return a dict. Valid fields in this dict are "color",
    "size", "marker", and "zorder". Other field are ignored and will result in a user warning.

    """
    if ax is None:
        fig, ax = plt.subplots()

    x_list = [i[0] for i in space.centroids_coordinates]
    y_list = [i[1] for i in space.centroids_coordinates]
    x_max = max(x_list)
    x_min = min(x_list)
    y_max = max(y_list)
    y_min = min(y_list)

    width = x_max - x_min
    x_padding = width / 20
    height = y_max - y_min
    y_padding = height / 20

    s_default = (180 / max(width, height)) ** 2
    arguments = collect_agent_data(space, agent_portrayal, size=s_default)

    ax.set_xlim(x_min - x_padding, x_max + x_padding)
    ax.set_ylim(y_min - y_padding, y_max + y_padding)

    _scatter(ax, arguments, **kwargs)

    def setup_voroinoimesh(cells):
        patches = []
        for cell in cells:
            patch = Polygon(cell.properties["polygon"])
            patches.append(patch)
        mesh = PatchCollection(
            patches, edgecolor="k", facecolor=(1, 1, 1, 0), linestyle="dotted", lw=1
        )
        return mesh

    if draw_grid:
        ax.add_collection(setup_voroinoimesh(space.all_cells.cells))
    return ax


def _scatter(ax: Axes, arguments, **kwargs):
    """Helper function for plotting the agents.

    Args:
        ax: a Matplotlib Axes instance
        arguments: the agents specific arguments for platting
        kwargs: additional keyword arguments for ax.scatter

    """
    loc = arguments.pop("loc")

    x = loc[:, 0]
    y = loc[:, 1]
    marker = arguments.pop("marker")
    zorder = arguments.pop("zorder")

    # we check if edgecolor, linewidth, and alpha are specified
    # at the agent level, if not, we remove them from the arguments dict
    # and fallback to the default value in ax.scatter / use what is passed via **kwargs
    for entry in ["edgecolors", "linewidths", "alpha"]:
        if len(arguments[entry]) == 0:
            arguments.pop(entry)
        else:
            if entry in kwargs:
                raise ValueError(
                    f"{entry} is specified in agent portrayal and via plotting kwargs, you can only use one or the other"
                )

    for mark in np.unique(marker):
        mark_mask = marker == mark
        for z_order in np.unique(zorder):
            zorder_mask = z_order == zorder
            logical = mark_mask & zorder_mask

            ax.scatter(
                x[logical],
                y[logical],
                marker=mark,
                zorder=z_order,
                **{k: v[logical] for k, v in arguments.items()},
                **kwargs,
            )<|MERGE_RESOLUTION|>--- conflicted
+++ resolved
@@ -145,18 +145,9 @@
         ):
             draw_orthogonal_grid(space, agent_portrayal, ax=ax_grid, **space_drawing_kwargs)
         case mesa.space.NetworkGrid() | mesa.experimental.cell_space.Network():
-<<<<<<< HEAD
             draw_network(space, agent_portrayal, ax=ax_grid, **space_drawing_kwargs)
         case mesa.space.ContinuousSpace():
             draw_continuous_space(space, agent_portrayal, ax=ax_grid)
-=======
-            draw_network(space, agent_portrayal, ax=ax, **space_drawing_kwargs)
-        case (
-            mesa.space.ContinuousSpace()
-            | mesa.experimental.continuous_space.ContinuousSpace()
-        ):
-            draw_continuous_space(space, agent_portrayal, ax=ax)
->>>>>>> c58af091
         case VoronoiGrid():
             draw_voronoi_grid(space, agent_portrayal, ax=ax_grid)
         case _:
