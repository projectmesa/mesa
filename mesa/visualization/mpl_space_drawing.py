"""Helper functions for drawing mesa spaces with matplotlib.

These functions are used by the provided matplotlib components, but can also be used to quickly visualize
a space with matplotlib for example when creating a mp4 of a movie run or when needing a figure
for a paper.

"""

import contextlib
import itertools
import warnings
from collections.abc import Callable
from functools import lru_cache
from itertools import pairwise
from typing import Any

import networkx as nx
import numpy as np
from matplotlib import pyplot as plt
from matplotlib.axes import Axes
from matplotlib.cm import ScalarMappable
from matplotlib.collections import LineCollection, PatchCollection, PolyCollection
from matplotlib.colors import LinearSegmentedColormap, Normalize, to_rgba
<<<<<<< HEAD
from matplotlib.patches import Polygon, RegularPolygon
=======
from matplotlib.patches import Polygon
>>>>>>> bca742f5

import mesa
from mesa.discrete_space import (
    OrthogonalMooreGrid,
    OrthogonalVonNeumannGrid,
    VoronoiGrid,
)
from mesa.space import (
    ContinuousSpace,
    HexMultiGrid,
    HexSingleGrid,
    MultiGrid,
    NetworkGrid,
    PropertyLayer,
    SingleGrid,
)

OrthogonalGrid = SingleGrid | MultiGrid | OrthogonalMooreGrid | OrthogonalVonNeumannGrid
HexGrid = HexSingleGrid | HexMultiGrid | mesa.discrete_space.HexGrid
Network = NetworkGrid | mesa.discrete_space.Network


def collect_agent_data(
    space: OrthogonalGrid | HexGrid | Network | ContinuousSpace | VoronoiGrid,
    agent_portrayal: Callable,
    color="tab:blue",
    size=25,
    marker="o",
    zorder: int = 1,
):
    """Collect the plotting data for all agents in the space.

    Args:
        space: The space containing the Agents.
        agent_portrayal: A callable that is called with the agent and returns a dict
        color: default color
        size: default size
        marker: default marker
        zorder: default zorder

    agent_portrayal should return a dict, limited to size (size of marker), color (color of marker), zorder (z-order),
    marker (marker style), alpha, linewidths, and edgecolors

    """
    arguments = {
        "s": [],
        "c": [],
        "marker": [],
        "zorder": [],
        "loc": [],
        "alpha": [],
        "edgecolors": [],
        "linewidths": [],
    }

    for agent in space.agents:
        portray = agent_portrayal(agent)
        loc = agent.pos
        if loc is None:
            loc = agent.cell.coordinate

        arguments["loc"].append(loc)
        arguments["s"].append(portray.pop("size", size))
        arguments["c"].append(portray.pop("color", color))
        arguments["marker"].append(portray.pop("marker", marker))
        arguments["zorder"].append(portray.pop("zorder", zorder))

        for entry in ["alpha", "edgecolors", "linewidths"]:
            with contextlib.suppress(KeyError):
                arguments[entry].append(portray.pop(entry))

        if len(portray) > 0:
            ignored_fields = list(portray.keys())
            msg = ", ".join(ignored_fields)
            warnings.warn(
                f"the following fields are not used in agent portrayal and thus ignored: {msg}.",
                stacklevel=2,
            )

    data = {
        k: (np.asarray(v, dtype=object) if k == "marker" else np.asarray(v))
        for k, v in arguments.items()
    }
    # ensures that the tuples in marker dont get converted by numpy to an array resulting in a 2D array
    arr = np.empty(len(arguments["marker"]), dtype=object)
    arr[:] = arguments["marker"]
    data["marker"] = arr
    return data


def draw_space(
    space,
    agent_portrayal: Callable,
    propertylayer_portrayal: dict | None = None,
    ax: Axes | None = None,
    **space_drawing_kwargs,
):
    """Draw a Matplotlib-based visualization of the space.

    Args:
        space: the space of the mesa model
        agent_portrayal: A callable that returns a dict specifying how to show the agent
        propertylayer_portrayal: a dict specifying how to show propertylayer(s)
        ax: the axes upon which to draw the plot
        space_drawing_kwargs: any additional keyword arguments to be passed on to the underlying function for drawing the space.

    Returns:
        Returns the Axes object with the plot drawn onto it.

    ``agent_portrayal`` is called with an agent and should return a dict. Valid fields in this dict are "color",
    "size", "marker", "zorder", alpha, linewidths, and edgecolors. Other field are ignored and will result in a user warning.

    """
    if ax is None:
        fig, ax = plt.subplots()

    # https://stackoverflow.com/questions/67524641/convert-multiple-isinstance-checks-to-structural-pattern-matching
    match space:
        # order matters here given the class structure of old-style grid spaces
        case HexSingleGrid() | HexMultiGrid() | mesa.discrete_space.HexGrid():
            draw_hex_grid(space, agent_portrayal, ax=ax, **space_drawing_kwargs)
        case (
            mesa.space.SingleGrid()
            | OrthogonalMooreGrid()
            | OrthogonalVonNeumannGrid()
            | mesa.space.MultiGrid()
        ):
            draw_orthogonal_grid(space, agent_portrayal, ax=ax, **space_drawing_kwargs)
        case mesa.space.NetworkGrid() | mesa.discrete_space.Network():
            draw_network(space, agent_portrayal, ax=ax, **space_drawing_kwargs)
        case (
            mesa.space.ContinuousSpace()
            | mesa.experimental.continuous_space.ContinuousSpace()
        ):
            draw_continuous_space(space, agent_portrayal, ax=ax)
        case VoronoiGrid():
            draw_voronoi_grid(space, agent_portrayal, ax=ax)
        case _:
            raise ValueError(f"Unknown space type: {type(space)}")

    if propertylayer_portrayal:
        draw_property_layers(space, propertylayer_portrayal, ax=ax)

    return ax


@lru_cache(maxsize=1024, typed=True)
def _get_hexmesh(
    width: int, height: int, size: float = 1.0
) -> list[tuple[float, float]]:
    """Generate hexagon vertices for the mesh. Yields list of vertex coordinates for each hexagon."""

    # Helper function for getting the vertices of a hexagon given the center and size
    def _get_hex_vertices(
        center_x: float, center_y: float, size: float = 1.0
    ) -> list[tuple[float, float]]:
        """Get vertices for a hexagon centered at (center_x, center_y)."""
        vertices = [
            (center_x, center_y + size),  # top
            (center_x + size * np.sqrt(3) / 2, center_y + size / 2),  # top right
            (center_x + size * np.sqrt(3) / 2, center_y - size / 2),  # bottom right
            (center_x, center_y - size),  # bottom
            (center_x - size * np.sqrt(3) / 2, center_y - size / 2),  # bottom left
            (center_x - size * np.sqrt(3) / 2, center_y + size / 2),  # top left
        ]
        return vertices

    x_spacing = np.sqrt(3) * size
    y_spacing = 1.5 * size
    hexagons = []

    for row, col in itertools.product(range(height), range(width)):
        # Calculate center position with offset for even rows
        x = col * x_spacing + (row % 2 == 0) * (x_spacing / 2)
        y = row * y_spacing
        hexagons.append(_get_hex_vertices(x, y, size))

    return hexagons


def draw_property_layers(
    space, propertylayer_portrayal: dict[str, dict[str, Any]], ax: Axes
):
    """Draw PropertyLayers on the given axes.

    Args:
        space (mesa.space._Grid): The space containing the PropertyLayers.
        propertylayer_portrayal (dict): the key is the name of the layer, the value is a dict with
                                        fields specifying how the layer is to be portrayed
        ax (matplotlib.axes.Axes): The axes to draw on.

    Notes:
        valid fields in in the inner dict of propertylayer_portrayal are "alpha", "vmin", "vmax", "color" or "colormap", and "colorbar"
        so you can do `{"some_layer":{"colormap":'viridis', 'alpha':.25, "colorbar":False}}`

    """
    try:
        # old style spaces
        property_layers = space.properties
    except AttributeError:
        # new style spaces
        property_layers = space._mesa_property_layers

    for layer_name, portrayal in propertylayer_portrayal.items():
        layer = property_layers.get(layer_name, None)
        if not isinstance(
            layer,
            PropertyLayer | mesa.discrete_space.property_layer.PropertyLayer,
        ):
            continue

        data = layer.data.astype(float) if layer.data.dtype == bool else layer.data

        if (space.width, space.height) != data.shape:
            warnings.warn(
                f"Layer {layer_name} dimensions ({data.shape}) do not match space dimensions ({space.width}, {space.height}).",
                UserWarning,
                stacklevel=2,
            )

        # Get portrayal properties, or use defaults
        alpha = portrayal.get("alpha", 1)
        vmin = portrayal.get("vmin", np.min(data))
        vmax = portrayal.get("vmax", np.max(data))
        colorbar = portrayal.get("colorbar", True)

        # Prepare colormap
        if "color" in portrayal:
            data = data.T
            rgba_color = to_rgba(portrayal["color"])
            cmap = LinearSegmentedColormap.from_list(
                layer_name, [(0, 0, 0, 0), (*rgba_color[:3], alpha)]
            )
        elif "colormap" in portrayal:
            cmap = portrayal.get("colormap", "viridis")
            if isinstance(cmap, list):
                cmap = LinearSegmentedColormap.from_list(layer_name, cmap)
<<<<<<< HEAD
            im = ax.imshow(
                data.T,
                cmap=cmap,
                alpha=alpha,
                vmin=vmin,
                vmax=vmax,
                origin="lower",
            )
            if colorbar:
                plt.colorbar(im, ax=ax, label=layer_name)
=======
            elif isinstance(cmap, str):
                cmap = plt.get_cmap(cmap)
>>>>>>> bca742f5
        else:
            raise ValueError(
                f"PropertyLayer {layer_name} portrayal must include 'color' or 'colormap'."
            )

        if isinstance(space, OrthogonalGrid):
            if "color" in portrayal:
                data = data.T
                normalized_data = (data - vmin) / (vmax - vmin)
                rgba_data = np.full((*data.shape, 4), rgba_color)
                rgba_data[..., 3] *= normalized_data * alpha
                rgba_data = np.clip(rgba_data, 0, 1)
                ax.imshow(rgba_data, origin="lower")
            else:
                ax.imshow(
                    data.T,
                    cmap=cmap,
                    alpha=alpha,
                    vmin=vmin,
                    vmax=vmax,
                    origin="lower",
                )

        elif isinstance(space, HexGrid):
            width, height = data.shape

            # Generate hexagon mesh
            hexagons = _get_hexmesh(width, height)

            # Normalize colors
            norm = Normalize(vmin=vmin, vmax=vmax)
            colors = data.ravel()  # flatten data to 1D array

            if "color" in portrayal:
                normalized_colors = np.clip(norm(colors), 0, 1)
                rgba_colors = np.full((len(colors), 4), rgba_color)
                rgba_colors[:, 3] = normalized_colors * alpha
            else:
                rgba_colors = cmap(norm(colors))
                rgba_colors[..., 3] *= alpha

            # Draw hexagons
            collection = PolyCollection(hexagons, facecolors=rgba_colors, zorder=-1)
            ax.add_collection(collection)

        else:
            raise NotImplementedError(
                f"PropertyLayer visualization not implemented for {type(space)}."
            )

        # Add colorbar if requested
        if colorbar:
            norm = Normalize(vmin=vmin, vmax=vmax)
            sm = ScalarMappable(norm=norm, cmap=cmap)
            sm.set_array([])
            plt.colorbar(sm, ax=ax, label=layer_name)


def draw_orthogonal_grid(
    space: OrthogonalGrid,
    agent_portrayal: Callable,
    ax: Axes | None = None,
    draw_grid: bool = True,
    **kwargs,
):
    """Visualize a orthogonal grid.

    Args:
        space: the space to visualize
        agent_portrayal: a callable that is called with the agent and returns a dict
        ax: a Matplotlib Axes instance. If none is provided a new figure and ax will be created using plt.subplots
        draw_grid: whether to draw the grid
        kwargs: additional keyword arguments passed to ax.scatter

    Returns:
        Returns the Axes object with the plot drawn onto it.

    ``agent_portrayal`` is called with an agent and should return a dict. Valid fields in this dict are "color",
    "size", "marker", and "zorder". Other field are ignored and will result in a user warning.

    """
    if ax is None:
        fig, ax = plt.subplots()

    # gather agent data
    s_default = (180 / max(space.width, space.height)) ** 2
    arguments = collect_agent_data(space, agent_portrayal, size=s_default)

    # plot the agents
    _scatter(ax, arguments, **kwargs)

    # further styling
    ax.set_xlim(-0.5, space.width - 0.5)
    ax.set_ylim(-0.5, space.height - 0.5)

    if draw_grid:
        # Draw grid lines
        for x in np.arange(-0.5, space.width - 0.5, 1):
            ax.axvline(x, color="gray", linestyle=":")
        for y in np.arange(-0.5, space.height - 0.5, 1):
            ax.axhline(y, color="gray", linestyle=":")

    return ax


def draw_hex_grid(
    space: HexGrid,
    agent_portrayal: Callable,
    ax: Axes | None = None,
    draw_grid: bool = True,
    **kwargs,
):
    """Visualize a hex grid.

    Args:
        space: the space to visualize
        agent_portrayal: a callable that is called with the agent and returns a dict
        ax: a Matplotlib Axes instance. If none is provided a new figure and ax will be created using plt.subplots
        draw_grid: whether to draw the grid
        kwargs: additional keyword arguments passed to ax.scatter
    """
    if ax is None:
        fig, ax = plt.subplots()

    # gather data
    s_default = (180 / max(space.width, space.height)) ** 2
    arguments = collect_agent_data(space, agent_portrayal, size=s_default)

    # Parameters for hexagon grid
    size = 1.0
    x_spacing = np.sqrt(3) * size
    y_spacing = 1.5 * size

    loc = arguments["loc"].astype(float)
    # Calculate hexagon centers for agents if agents are present and plot them.
    if loc.size > 0:
        loc[:, 0] = loc[:, 0] * x_spacing + ((loc[:, 1] - 1) % 2) * (x_spacing / 2)
        loc[:, 1] = loc[:, 1] * y_spacing
        arguments["loc"] = loc

        # plot the agents
        _scatter(ax, arguments, **kwargs)

    # Calculate proper bounds that account for the full hexagon width and height
    x_max = space.width * x_spacing + (space.height % 2) * (x_spacing / 2)
    y_max = space.height * y_spacing

    # Add padding that accounts for the hexagon points
    x_padding = (
        size * np.sqrt(3) / 2
    )  # Distance from center to rightmost point of hexagon
    y_padding = size  # Distance from center to topmost point of hexagon

    # Plot limits to perfectly contain the hexagonal grid
    # Determined through physical testing.
    ax.set_xlim(-2 * x_padding, x_max + x_padding)
    ax.set_ylim(-2 * y_padding, y_max + y_padding)

    def setup_hexmesh(width, height):
        """Helper function for creating the hexmesh with unique edges."""
        edges = set()

        # Generate edges for each hexagon
        hexagons = _get_hexmesh(width, height)
        for vertices in hexagons:
            # Edge logic, connecting each vertex to the next
            for v1, v2 in pairwise([*vertices, vertices[0]]):
                # Sort vertices to ensure consistent edge representation and avoid duplicates.
                edge = tuple(sorted([tuple(np.round(v1, 6)), tuple(np.round(v2, 6))]))
                edges.add(edge)

        return LineCollection(edges, linestyle=":", color="black", linewidth=1, alpha=1)

    if draw_grid:
        ax.add_collection(setup_hexmesh(space.width, space.height))

    return ax


def draw_network(
    space: Network,
    agent_portrayal: Callable,
    ax: Axes | None = None,
    draw_grid: bool = True,
    layout_alg=nx.spring_layout,
    layout_kwargs=None,
    **kwargs,
):
    """Visualize a network space.

    Args:
        space: the space to visualize
        agent_portrayal: a callable that is called with the agent and returns a dict
        ax: a Matplotlib Axes instance. If none is provided a new figure and ax will be created using plt.subplots
        draw_grid: whether to draw the grid
        layout_alg: a networkx layout algorithm or other callable with the same behavior
        layout_kwargs: a dictionary of keyword arguments for the layout algorithm
        kwargs: additional keyword arguments passed to ax.scatter

    Returns:
        Returns the Axes object with the plot drawn onto it.

    ``agent_portrayal`` is called with an agent and should return a dict. Valid fields in this dict are "color",
    "size", "marker", and "zorder". Other field are ignored and will result in a user warning.

    """
    if ax is None:
        fig, ax = plt.subplots()
    if layout_kwargs is None:
        layout_kwargs = {"seed": 0}

    # gather locations for nodes in network
    graph = space.G
    pos = layout_alg(graph, **layout_kwargs)
    x, y = list(zip(*pos.values()))
    xmin, xmax = min(x), max(x)
    ymin, ymax = min(y), max(y)

    width = xmax - xmin
    height = ymax - ymin
    x_padding = width / 20
    y_padding = height / 20

    # gather agent data
    s_default = (180 / max(width, height)) ** 2
    arguments = collect_agent_data(space, agent_portrayal, size=s_default)

    # this assumes that nodes are identified by an integer
    # which is true for default nx graphs but might user changeable
    pos = np.asarray(list(pos.values()))
    arguments["loc"] = pos[arguments["loc"]]

    # plot the agents
    _scatter(ax, arguments, **kwargs)

    # further styling
    ax.set_axis_off()
    ax.set_xlim(xmin=xmin - x_padding, xmax=xmax + x_padding)
    ax.set_ylim(ymin=ymin - y_padding, ymax=ymax + y_padding)

    if draw_grid:
        # fixme we need to draw the empty nodes as well
        edge_collection = nx.draw_networkx_edges(
            graph, pos, ax=ax, alpha=0.5, style="--"
        )
        edge_collection.set_zorder(0)

    return ax


def draw_continuous_space(
    space: ContinuousSpace, agent_portrayal: Callable, ax: Axes | None = None, **kwargs
):
    """Visualize a continuous space.

    Args:
        space: the space to visualize
        agent_portrayal: a callable that is called with the agent and returns a dict
        ax: a Matplotlib Axes instance. If none is provided a new figure and ax will be created using plt.subplots
        kwargs: additional keyword arguments passed to ax.scatter

    Returns:
        Returns the Axes object with the plot drawn onto it.

    ``agent_portrayal`` is called with an agent and should return a dict. Valid fields in this dict are "color",
    "size", "marker", and "zorder". Other field are ignored and will result in a user warning.

    """
    if ax is None:
        fig, ax = plt.subplots()

    # space related setup
    width = space.x_max - space.x_min
    x_padding = width / 20
    height = space.y_max - space.y_min
    y_padding = height / 20

    # gather agent data
    s_default = (180 / max(width, height)) ** 2
    arguments = collect_agent_data(space, agent_portrayal, size=s_default)

    # plot the agents
    _scatter(ax, arguments, **kwargs)

    # further visual styling
    border_style = "solid" if not space.torus else (0, (5, 10))
    for spine in ax.spines.values():
        spine.set_linewidth(1.5)
        spine.set_color("black")
        spine.set_linestyle(border_style)

    ax.set_xlim(space.x_min - x_padding, space.x_max + x_padding)
    ax.set_ylim(space.y_min - y_padding, space.y_max + y_padding)

    return ax


def draw_voronoi_grid(
    space: VoronoiGrid,
    agent_portrayal: Callable,
    ax: Axes | None = None,
    draw_grid: bool = True,
    **kwargs,
):
    """Visualize a voronoi grid.

    Args:
        space: the space to visualize
        agent_portrayal: a callable that is called with the agent and returns a dict
        ax: a Matplotlib Axes instance. If none is provided a new figure and ax will be created using plt.subplots
        draw_grid: whether to draw the grid or not
        kwargs: additional keyword arguments passed to ax.scatter

    Returns:
        Returns the Axes object with the plot drawn onto it.

    ``agent_portrayal`` is called with an agent and should return a dict. Valid fields in this dict are "color",
    "size", "marker", and "zorder". Other field are ignored and will result in a user warning.

    """
    if ax is None:
        fig, ax = plt.subplots()

    x_list = [i[0] for i in space.centroids_coordinates]
    y_list = [i[1] for i in space.centroids_coordinates]
    x_max = max(x_list)
    x_min = min(x_list)
    y_max = max(y_list)
    y_min = min(y_list)

    width = x_max - x_min
    x_padding = width / 20
    height = y_max - y_min
    y_padding = height / 20

    s_default = (180 / max(width, height)) ** 2
    arguments = collect_agent_data(space, agent_portrayal, size=s_default)

    ax.set_xlim(x_min - x_padding, x_max + x_padding)
    ax.set_ylim(y_min - y_padding, y_max + y_padding)

    _scatter(ax, arguments, **kwargs)

    def setup_voroinoimesh(cells):
        patches = []
        for cell in cells:
            patch = Polygon(cell.properties["polygon"])
            patches.append(patch)
        mesh = PatchCollection(
            patches, edgecolor="k", facecolor=(1, 1, 1, 0), linestyle="dotted", lw=1
        )
        return mesh

    if draw_grid:
        ax.add_collection(setup_voroinoimesh(space.all_cells.cells))
    return ax


def _scatter(ax: Axes, arguments, **kwargs):
    """Helper function for plotting the agents.

    Args:
        ax: a Matplotlib Axes instance
        arguments: the agents specific arguments for platting
        kwargs: additional keyword arguments for ax.scatter

    """
    loc = arguments.pop("loc")

    x = loc[:, 0]
    y = loc[:, 1]
    marker = arguments.pop("marker")
    zorder = arguments.pop("zorder")

    # we check if edgecolor, linewidth, and alpha are specified
    # at the agent level, if not, we remove them from the arguments dict
    # and fallback to the default value in ax.scatter / use what is passed via **kwargs
    for entry in ["edgecolors", "linewidths", "alpha"]:
        if len(arguments[entry]) == 0:
            arguments.pop(entry)
        else:
            if entry in kwargs:
                raise ValueError(
                    f"{entry} is specified in agent portrayal and via plotting kwargs, you can only use one or the other"
                )

    for mark in set(marker):
        mark_mask = [m == mark for m in list(marker)]
        for z_order in np.unique(zorder):
            zorder_mask = z_order == zorder
            logical = mark_mask & zorder_mask

            ax.scatter(
                x[logical],
                y[logical],
                marker=mark,
                zorder=z_order,
                **{k: v[logical] for k, v in arguments.items()},
                **kwargs,
            )<|MERGE_RESOLUTION|>--- conflicted
+++ resolved
@@ -21,11 +21,7 @@
 from matplotlib.cm import ScalarMappable
 from matplotlib.collections import LineCollection, PatchCollection, PolyCollection
 from matplotlib.colors import LinearSegmentedColormap, Normalize, to_rgba
-<<<<<<< HEAD
-from matplotlib.patches import Polygon, RegularPolygon
-=======
 from matplotlib.patches import Polygon
->>>>>>> bca742f5
 
 import mesa
 from mesa.discrete_space import (
@@ -254,7 +250,6 @@
 
         # Prepare colormap
         if "color" in portrayal:
-            data = data.T
             rgba_color = to_rgba(portrayal["color"])
             cmap = LinearSegmentedColormap.from_list(
                 layer_name, [(0, 0, 0, 0), (*rgba_color[:3], alpha)]
@@ -263,21 +258,8 @@
             cmap = portrayal.get("colormap", "viridis")
             if isinstance(cmap, list):
                 cmap = LinearSegmentedColormap.from_list(layer_name, cmap)
-<<<<<<< HEAD
-            im = ax.imshow(
-                data.T,
-                cmap=cmap,
-                alpha=alpha,
-                vmin=vmin,
-                vmax=vmax,
-                origin="lower",
-            )
-            if colorbar:
-                plt.colorbar(im, ax=ax, label=layer_name)
-=======
             elif isinstance(cmap, str):
                 cmap = plt.get_cmap(cmap)
->>>>>>> bca742f5
         else:
             raise ValueError(
                 f"PropertyLayer {layer_name} portrayal must include 'color' or 'colormap'."
