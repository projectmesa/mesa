--- conflicted
+++ resolved
@@ -298,13 +298,6 @@
     @function_logger(__name__)
     def do_step():
         """Advance the model by the number of steps specified by the render_interval slider."""
-<<<<<<< HEAD
-        for _ in range(render_interval.value):
-            if not running.value:
-                break
-            model.value.step()
-            running.value = model.value.running
-=======
         if playing.value:
             for _ in range(render_interval.value):
                 model.value.step()
@@ -313,10 +306,12 @@
                     break
             if not use_threads.value:
                 force_update()
->>>>>>> f1b97633
 
         else:
             for _ in range(render_interval.value):
+                if not running.value:
+                    break
+                print(running.value)
                 model.value.step()
                 running.value = model.value.running
             force_update()
