"""Mesa visualization module for creating interactive model visualizations.

This module provides components to create browser- and Jupyter notebook-based visualizations of
Mesa models, allowing users to watch models run step-by-step and interact with model parameters.

Key features:
    - SolaraViz: Main component for creating visualizations, supporting grid displays and plots
    - ModelController: Handles model execution controls (step, play, pause, reset)
    - UserInputs: Generates UI elements for adjusting model parameters

The module uses Solara for rendering in Jupyter notebooks or as standalone web applications.
It supports various types of visualizations including matplotlib plots, agent grids, and
custom visualization components.

Usage:
    1. Define an agent_portrayal function to specify how agents should be displayed
    2. Set up model_params to define adjustable parameters
    3. Create a SolaraViz instance with your model, parameters, and desired measures
    4. Display the visualization in a Jupyter notebook or run as a Solara app

See the Visualization Tutorial and example models for more details.
"""

from __future__ import annotations

import asyncio
import inspect
import threading
import time
from collections.abc import Callable
from typing import TYPE_CHECKING, Literal

import reacton.core
import solara
import solara.lab

import mesa.visualization.components.altair_components as components_altair
from mesa.experimental.devs.simulator import Simulator
from mesa.mesa_logging import create_module_logger, function_logger
from mesa.visualization.command_console import CommandConsole
from mesa.visualization.user_param import Slider
from mesa.visualization.utils import force_update, update_counter

if TYPE_CHECKING:
    from mesa.model import Model

_mesa_logger = create_module_logger()


@solara.component
@function_logger(__name__)
def SolaraViz(
    model: Model | solara.Reactive[Model],
    components: list[reacton.core.Component]
    | list[Callable[[Model], reacton.core.Component]]
    | Literal["default"] = "default",
    *,
    play_interval: int = 100,
    render_interval: int = 1,
    simulator: Simulator | None = None,
    model_params=None,
    name: str | None = None,
    use_threads: bool = False,
    **console_kwargs,
):
    """Solara visualization component.

    This component provides a visualization interface for a given model using Solara.
    It supports various visualization components and allows for interactive model
    stepping and parameter adjustments.

    Args:
        model (Model | solara.Reactive[Model]): A Model instance or a reactive Model.
            This is the main model to be visualized. If a non-reactive model is provided,
            it will be converted to a reactive model.
        components (list[solara.component] | Literal["default"], optional): List of solara
            components or functions that return a solara component.
            These components are used to render different parts of the model visualization.
            Defaults to "default", which uses the default Altair space visualization.
        play_interval (int, optional): Interval for playing the model steps in milliseconds.
            This controls the speed of the model's automatic stepping. Defaults to 100 ms.
        render_interval (int, optional): Controls how often plots are updated during a simulation,
            allowing users to skip intermediate steps and update graphs less frequently.
<<<<<<< HEAD
=======
        use_threads: Flag for indicating whether to utilize multi-threading for model execution.
            When checked, the model will utilize multiple threads,adjust based on system capabilities.
>>>>>>> bca742f5
        simulator: A simulator that controls the model (optional)
        model_params (dict, optional): Parameters for (re-)instantiating a model.
            Can include user-adjustable parameters and fixed parameters. Defaults to None.
        name (str | None, optional): Name of the visualization. Defaults to the model's class name.
        **console_kwargs (dict, optional): Arguments to pass to the command console.
            Currently supported arguments:
            - additional_imports: Dictionary of names to objects to import into the command console.
                - Example:
                    >>> console_kwargs = {"additional_imports": {"numpy": np}}
                    >>> SolaraViz(model, console_kwargs=console_kwargs)

    Returns:
        solara.component: A Solara component that renders the visualization interface for the model.

    Example:
        >>> model = MyModel()
        >>> page = SolaraViz(model)
        >>> page

    Notes:
        - The `model` argument can be either a direct model instance or a reactive model. If a direct
          model instance is provided, it will be converted to a reactive model using `solara.use_reactive`.
        - The `play_interval` argument controls the speed of the model's automatic stepping. A lower
          value results in faster stepping, while a higher value results in slower stepping.
        - The `render_interval` argument determines how often plots are updated during simulation. Higher values
<<<<<<< HEAD
          reduce update frequency,resulting in faster execution.
=======
          reduce update frequency, resulting in faster execution.
>>>>>>> bca742f5
    """
    if components == "default":
        components = [
            components_altair.make_altair_space(
                agent_portrayal=None, propertylayer_portrayal=None, post_process=None
            )
        ]
    if model_params is None:
        model_params = {}

    # Convert model to reactive
    if not isinstance(model, solara.Reactive):
        model = solara.use_reactive(model)  # noqa: SH102, RUF100

    # set up reactive model_parameters shared by ModelCreator and ModelController
    reactive_model_parameters = solara.use_reactive({})
    reactive_play_interval = solara.use_reactive(play_interval)
    reactive_render_interval = solara.use_reactive(render_interval)
<<<<<<< HEAD
=======
    reactive_use_threads = solara.use_reactive(use_threads)
>>>>>>> bca742f5
    with solara.AppBar():
        solara.AppBarTitle(name if name else model.value.__class__.__name__)
        solara.lab.ThemeToggle()

    with solara.Sidebar(), solara.Column():
        with solara.Card("Controls"):
            solara.SliderInt(
                label="Play Interval (ms)",
                value=reactive_play_interval,
                on_value=lambda v: reactive_play_interval.set(v),
                min=1,
                max=500,
                step=10,
            )
            solara.SliderInt(
                label="Render Interval (steps)",
                value=reactive_render_interval,
                on_value=lambda v: reactive_render_interval.set(v),
                min=1,
                max=100,
                step=2,
            )
<<<<<<< HEAD
=======
            if reactive_use_threads.value:
                solara.Text("Increase play interval to avoid skipping plots")

            def set_reactive_use_threads(value):
                reactive_use_threads.set(value)

            solara.Checkbox(
                label="Use Threads",
                value=reactive_use_threads,
                on_value=set_reactive_use_threads,
            )

>>>>>>> bca742f5
            if not isinstance(simulator, Simulator):
                ModelController(
                    model,
                    model_parameters=reactive_model_parameters,
                    play_interval=reactive_play_interval,
                    render_interval=reactive_render_interval,
<<<<<<< HEAD
=======
                    use_threads=reactive_use_threads,
>>>>>>> bca742f5
                )
            else:
                SimulatorController(
                    model,
                    simulator,
                    model_parameters=reactive_model_parameters,
                    play_interval=reactive_play_interval,
                    render_interval=reactive_render_interval,
<<<<<<< HEAD
=======
                    use_threads=reactive_use_threads,
>>>>>>> bca742f5
                )
        with solara.Card("Model Parameters"):
            ModelCreator(
                model, model_params, model_parameters=reactive_model_parameters
            )
        with solara.Card("Information"):
            ShowSteps(model.value)
        if (
            CommandConsole in components
        ):  # If command console in components show it in sidebar
            components.remove(CommandConsole)
            additional_imports = console_kwargs.get("additional_imports", {})
            with solara.Card("Command Console"):
                CommandConsole(model.value, additional_imports=additional_imports)

    ComponentsView(components, model.value)


def _wrap_component(
    component: reacton.core.Component | Callable[[Model], reacton.core.Component],
) -> reacton.core.Component:
    """Wrap a component in an auto-updated Solara component if needed."""
    if isinstance(component, reacton.core.Component):
        return component

    @solara.component
    def WrappedComponent(model):
        update_counter.get()
        return component(model)

    return WrappedComponent


@solara.component
def ComponentsView(
    components: list[reacton.core.Component]
    | list[Callable[[Model], reacton.core.Component]],
    model: Model,
):
    """Display a list of components.

    Args:
        components: List of components to display
        model: Model instance to pass to each component
    """
    wrapped_components = [_wrap_component(component) for component in components]
    items = [component(model) for component in wrapped_components]
    grid_layout_initial = make_initial_grid_layout(num_components=len(items))
    grid_layout, set_grid_layout = solara.use_state(grid_layout_initial)
    solara.GridDraggable(
        items=items,
        grid_layout=grid_layout,
        resizable=True,
        draggable=True,
        on_grid_layout=set_grid_layout,
    )


JupyterViz = SolaraViz


@solara.component
def ModelController(
    model: solara.Reactive[Model],
    *,
    model_parameters: dict | solara.Reactive[dict] = None,
    play_interval: int | solara.Reactive[int] = 100,
    render_interval: int | solara.Reactive[int] = 1,
<<<<<<< HEAD
=======
    use_threads: bool | solara.Reactive[bool] = False,
>>>>>>> bca742f5
):
    """Create controls for model execution (step, play, pause, reset).

    Args:
        model: Reactive model instance
        model_parameters: Reactive parameters for (re-)instantiating a model.
        play_interval: Interval for playing the model steps in milliseconds.
        render_interval: Controls how often the plots are updated during simulation steps.Higher value reduce update frequency.
<<<<<<< HEAD
=======
        use_threads: Flag for indicating whether to utilize multi-threading for model execution.
>>>>>>> bca742f5
    """
    playing = solara.use_reactive(False)
    running = solara.use_reactive(True)

    if model_parameters is None:
        model_parameters = {}
    model_parameters = solara.use_reactive(model_parameters)
    visualization_pause_event = solara.use_memo(lambda: threading.Event(), [])

    def step():
        try:
            while running.value and playing.value:
                time.sleep(play_interval.value / 1000)
                do_step()
                if use_threads.value:
                    visualization_pause_event.set()
        except Exception as e:
            print(f"Error in step: {e}")
            return

    def visualization_task():
        if use_threads.value:
            try:
                while playing.value and running.value:
                    visualization_pause_event.wait()
                    visualization_pause_event.clear()
                    force_update()
            except Exception as e:
                print(f"Error in visualization_task: {e}")

    solara.lab.use_task(
        step, dependencies=[playing.value, running.value], prefer_threaded=True
    )

    solara.use_thread(
        visualization_task,
        dependencies=[playing.value, running.value],
    )

    @function_logger(__name__)
    def do_step():
        """Advance the model by the number of steps specified by the render_interval slider."""
<<<<<<< HEAD
        for _ in range(render_interval.value):
            model.value.step()

        running.value = model.value.running

        force_update()
=======
        if playing.value:
            for _ in range(render_interval.value):
                model.value.step()
                running.value = model.value.running
                if not playing.value:
                    break
            if not use_threads.value:
                force_update()

        else:
            for _ in range(render_interval.value):
                model.value.step()
                running.value = model.value.running
            force_update()
>>>>>>> bca742f5

    @function_logger(__name__)
    def do_reset():
        """Reset the model to its initial state."""
        playing.value = False
        running.value = True
        visualization_pause_event.clear()
        _mesa_logger.log(
            10,
            f"creating new {model.value.__class__} instance with {model_parameters.value}",
        )
        model.value = model.value = model.value.__class__(**model_parameters.value)

    @function_logger(__name__)
    def do_play_pause():
        """Toggle play/pause."""
        playing.value = not playing.value

    with solara.Row(justify="space-between"):
        solara.Button(label="Reset", color="primary", on_click=do_reset)
        solara.Button(
            label="▶" if not playing.value else "❚❚",
            color="primary",
            on_click=do_play_pause,
            disabled=not running.value,
        )
        solara.Button(
            label="Step",
            color="primary",
            on_click=do_step,
            disabled=playing.value or not running.value,
        )


@solara.component
def SimulatorController(
    model: solara.Reactive[Model],
    simulator,
    *,
    model_parameters: dict | solara.Reactive[dict] = None,
    play_interval: int | solara.Reactive[int] = 100,
    render_interval: int | solara.Reactive[int] = 1,
<<<<<<< HEAD
=======
    use_threads: bool | solara.Reactive[bool] = False,
>>>>>>> bca742f5
):
    """Create controls for model execution (step, play, pause, reset).

    Args:
        model: Reactive model instance
        simulator: Simulator instance
        model_parameters: Reactive parameters for (re-)instantiating a model.
        play_interval: Interval for playing the model steps in milliseconds.
        render_interval: Controls how often the plots are updated during simulation steps.Higher values reduce update frequency.
<<<<<<< HEAD
=======
        use_threads: Flag for indicating whether to utilize multi-threading for model execution.
>>>>>>> bca742f5

    Notes:
        The `step button` increments the step by the value specified in the `render_interval` slider.
        This behavior ensures synchronization between simulation steps and plot updates.
    """
    playing = solara.use_reactive(False)
    running = solara.use_reactive(True)
    if model_parameters is None:
        model_parameters = {}
    model_parameters = solara.use_reactive(model_parameters)
    visualization_pause_event = solara.use_memo(lambda: threading.Event(), [])
    pause_step_event = solara.use_memo(lambda: threading.Event(), [])

    def step():
        try:
            while running.value and playing.value:
                time.sleep(play_interval.value / 1000)
                if use_threads.value:
                    pause_step_event.wait()
                    pause_step_event.clear()
                do_step()
                if use_threads.value:
                    visualization_pause_event.set()
        except Exception as e:
            print(f"Error in step: {e}")

    def visualization_task():
        if use_threads.value:
            try:
                loop = asyncio.new_event_loop()
                asyncio.set_event_loop(loop)
                pause_step_event.set()
                while playing.value and running.value:
                    visualization_pause_event.wait()
                    visualization_pause_event.clear()
                    force_update()
                    pause_step_event.set()
            except Exception as e:
                print(f"Error in visualization_task: {e}")
                return

    solara.lab.use_task(
        step, dependencies=[playing.value, running.value], prefer_threaded=False
    )
    solara.lab.use_task(visualization_task, dependencies=[playing.value])

    def do_step():
        """Advance the model by the number of steps specified by the render_interval slider."""
<<<<<<< HEAD
        simulator.run_for(render_interval.value)
        running.value = model.value.running
        force_update()
=======
        if playing.value:
            for _ in range(render_interval.value):
                simulator.run_for(1)
                running.value = model.value.running
                if not playing.value:
                    break
            if not use_threads.value:
                force_update()

        else:
            for _ in range(render_interval.value):
                simulator.run_for(1)
                running.value = model.value.running
            force_update()
>>>>>>> bca742f5

    def do_reset():
        """Reset the model to its initial state."""
        playing.value = False
        running.value = True
        simulator.reset()
        visualization_pause_event.clear()
        pause_step_event.clear()
        model.value = model.value = model.value.__class__(
            simulator=simulator, **model_parameters.value
        )

    def do_play_pause():
        """Toggle play/pause."""
        playing.value = not playing.value

    with solara.Row(justify="space-between"):
        solara.Button(label="Reset", color="primary", on_click=do_reset)
        solara.Button(
            label="▶" if not playing.value else "❚❚",
            color="primary",
            on_click=do_play_pause,
            disabled=not running.value,
        )
        solara.Button(
            label="Step",
            color="primary",
            on_click=do_step,
            disabled=playing.value or not running.value,
        )


def split_model_params(model_params):
    """Split model parameters into user-adjustable and fixed parameters.

    Args:
        model_params: Dictionary of all model parameters

    Returns:
        tuple: (user_adjustable_params, fixed_params)
    """
    model_params_input = {}
    model_params_fixed = {}
    for k, v in model_params.items():
        if check_param_is_fixed(v):
            model_params_fixed[k] = v
        else:
            model_params_input[k] = v
    return model_params_input, model_params_fixed


def check_param_is_fixed(param):
    """Check if a parameter is fixed (not user-adjustable).

    Args:
        param: Parameter to check

    Returns:
        bool: True if parameter is fixed, False otherwise
    """
    if isinstance(param, Slider):
        return False
    if not isinstance(param, dict):
        return True
    if "type" not in param:
        return True


@solara.component
def ModelCreator(
    model: solara.Reactive[Model],
    user_params: dict,
    *,
    model_parameters: dict | solara.Reactive[dict] = None,
):
    """Solara component for creating and managing a model instance with user-defined parameters.

    This component allows users to create a model instance with specified parameters and seed.
    It provides an interface for adjusting model parameters and reseeding the model's random
    number generator.

    Args:
        model: A reactive model instance. This is the main model to be created and managed.
        user_params: Parameters for (re-)instantiating a model. Can include user-adjustable parameters and fixed parameters. Defaults to None.
        model_parameters: reactive parameters for reinitializing the model

    Returns:
        solara.component: A Solara component that renders the model creation and management interface.

    Example:
        >>> model = solara.reactive(MyModel())
        >>> model_params = {
        >>>     "param1": {"type": "slider", "value": 10, "min": 0, "max": 100},
        >>>     "param2": {"type": "slider", "value": 5, "min": 1, "max": 10},
        >>> }
        >>> creator = ModelCreator(model, model_params)
        >>> creator

    Notes:
        - The `model_params` argument should be a dictionary where keys are parameter names and values either fixed values
          or are dictionaries containing parameter details such as type, value, min, and max.
        - The `seed` argument ensures reproducibility by setting the initial seed for the model's random number generator.
        - The component provides an interface for adjusting user-defined parameters and reseeding the model.
    """
    if model_parameters is None:
        model_parameters = {}
    model_parameters = solara.use_reactive(model_parameters)

    solara.use_effect(
        lambda: _check_model_params(model.value.__class__.__init__, fixed_params),
        [model.value],
    )
    user_params, fixed_params = split_model_params(user_params)

    # Use solara.use_effect to run the initialization code only once
    solara.use_effect(
        # set model_parameters to the default values for all parameters
        lambda: model_parameters.set(
            {
                **fixed_params,
                **{k: v.get("value") for k, v in user_params.items()},
            }
        ),
        [],
    )

    @function_logger(__name__)
    def on_change(name, value):
        model_parameters.value = {**model_parameters.value, name: value}

    UserInputs(user_params, on_change=on_change)


def _check_model_params(init_func, model_params):
    """Check if model parameters are valid for the model's initialization function.

    Args:
        init_func: Model initialization function
        model_params: Dictionary of model parameters

    Raises:
        ValueError: If a parameter is not valid for the model's initialization function
    """
    model_parameters = inspect.signature(init_func).parameters

    has_var_positional = any(
        param.kind == inspect.Parameter.VAR_POSITIONAL
        for param in model_parameters.values()
    )

    if has_var_positional:
        raise ValueError(
            "Mesa's visualization requires the use of keyword arguments to ensure the parameters are passed to Solara correctly. Please ensure all model parameters are of form param=value"
        )

    for name in model_parameters:
        if (
            model_parameters[name].default == inspect.Parameter.empty
            and name not in model_params
            and name != "self"
            and name != "kwargs"
        ):
            raise ValueError(f"Missing required model parameter: {name}")
    for name in model_params:
        if name not in model_parameters and "kwargs" not in model_parameters:
            raise ValueError(f"Invalid model parameter: {name}")


@solara.component
def UserInputs(user_params, on_change=None):
    """Initialize user inputs for configurable model parameters.

    Currently supports :class:`solara.SliderInt`, :class:`solara.SliderFloat`,
    :class:`solara.Select`, and :class:`solara.Checkbox`.

    Args:
        user_params: Dictionary with options for the input, including label, min and max values, and other fields specific to the input type.
        on_change: Function to be called with (name, value) when the value of an input changes.
    """
    for name, options in user_params.items():

        def change_handler(value, name=name):
            on_change(name, value)

        if isinstance(options, Slider):
            slider_class = (
                solara.SliderFloat if options.is_float_slider else solara.SliderInt
            )
            slider_class(
                options.label,
                value=options.value,
                on_value=change_handler,
                min=options.min,
                max=options.max,
                step=options.step,
            )
            continue

        # label for the input is "label" from options or name
        label = options.get("label", name)
        input_type = options.get("type")
        if input_type == "SliderInt":
            solara.SliderInt(
                label,
                value=options.get("value"),
                on_value=change_handler,
                min=options.get("min"),
                max=options.get("max"),
                step=options.get("step"),
            )
        elif input_type == "SliderFloat":
            solara.SliderFloat(
                label,
                value=options.get("value"),
                on_value=change_handler,
                min=options.get("min"),
                max=options.get("max"),
                step=options.get("step"),
            )
        elif input_type == "Select":
            solara.Select(
                label,
                value=options.get("value"),
                on_value=change_handler,
                values=options.get("values"),
            )
        elif input_type == "Checkbox":
            solara.Checkbox(
                label=label,
                on_value=change_handler,
                value=options.get("value"),
            )
        elif input_type == "InputText":
            solara.InputText(
                label=label,
                on_value=change_handler,
                value=options.get("value"),
            )
        else:
            raise ValueError(f"{input_type} is not a supported input type")


def make_initial_grid_layout(num_components):
    """Create an initial grid layout for visualization components.

    Args:
        num_components: Number of components to display

    Returns:
        list: Initial grid layout configuration
    """
    return [
        {
            "i": i,
            "w": 6,
            "h": 10,
            "moved": False,
            "x": 6 * (i % 2),
            "y": 16 * (i - i % 2),
        }
        for i in range(num_components)
    ]


@solara.component
def ShowSteps(model):
    """Display the current step of the model."""
    update_counter.get()
    return solara.Text(f"Step: {model.steps}")<|MERGE_RESOLUTION|>--- conflicted
+++ resolved
@@ -81,11 +81,8 @@
             This controls the speed of the model's automatic stepping. Defaults to 100 ms.
         render_interval (int, optional): Controls how often plots are updated during a simulation,
             allowing users to skip intermediate steps and update graphs less frequently.
-<<<<<<< HEAD
-=======
         use_threads: Flag for indicating whether to utilize multi-threading for model execution.
             When checked, the model will utilize multiple threads,adjust based on system capabilities.
->>>>>>> bca742f5
         simulator: A simulator that controls the model (optional)
         model_params (dict, optional): Parameters for (re-)instantiating a model.
             Can include user-adjustable parameters and fixed parameters. Defaults to None.
@@ -111,11 +108,7 @@
         - The `play_interval` argument controls the speed of the model's automatic stepping. A lower
           value results in faster stepping, while a higher value results in slower stepping.
         - The `render_interval` argument determines how often plots are updated during simulation. Higher values
-<<<<<<< HEAD
-          reduce update frequency,resulting in faster execution.
-=======
           reduce update frequency, resulting in faster execution.
->>>>>>> bca742f5
     """
     if components == "default":
         components = [
@@ -134,10 +127,7 @@
     reactive_model_parameters = solara.use_reactive({})
     reactive_play_interval = solara.use_reactive(play_interval)
     reactive_render_interval = solara.use_reactive(render_interval)
-<<<<<<< HEAD
-=======
     reactive_use_threads = solara.use_reactive(use_threads)
->>>>>>> bca742f5
     with solara.AppBar():
         solara.AppBarTitle(name if name else model.value.__class__.__name__)
         solara.lab.ThemeToggle()
@@ -160,8 +150,6 @@
                 max=100,
                 step=2,
             )
-<<<<<<< HEAD
-=======
             if reactive_use_threads.value:
                 solara.Text("Increase play interval to avoid skipping plots")
 
@@ -174,17 +162,13 @@
                 on_value=set_reactive_use_threads,
             )
 
->>>>>>> bca742f5
             if not isinstance(simulator, Simulator):
                 ModelController(
                     model,
                     model_parameters=reactive_model_parameters,
                     play_interval=reactive_play_interval,
                     render_interval=reactive_render_interval,
-<<<<<<< HEAD
-=======
                     use_threads=reactive_use_threads,
->>>>>>> bca742f5
                 )
             else:
                 SimulatorController(
@@ -193,10 +177,7 @@
                     model_parameters=reactive_model_parameters,
                     play_interval=reactive_play_interval,
                     render_interval=reactive_render_interval,
-<<<<<<< HEAD
-=======
                     use_threads=reactive_use_threads,
->>>>>>> bca742f5
                 )
         with solara.Card("Model Parameters"):
             ModelCreator(
@@ -265,10 +246,7 @@
     model_parameters: dict | solara.Reactive[dict] = None,
     play_interval: int | solara.Reactive[int] = 100,
     render_interval: int | solara.Reactive[int] = 1,
-<<<<<<< HEAD
-=======
     use_threads: bool | solara.Reactive[bool] = False,
->>>>>>> bca742f5
 ):
     """Create controls for model execution (step, play, pause, reset).
 
@@ -277,10 +255,7 @@
         model_parameters: Reactive parameters for (re-)instantiating a model.
         play_interval: Interval for playing the model steps in milliseconds.
         render_interval: Controls how often the plots are updated during simulation steps.Higher value reduce update frequency.
-<<<<<<< HEAD
-=======
         use_threads: Flag for indicating whether to utilize multi-threading for model execution.
->>>>>>> bca742f5
     """
     playing = solara.use_reactive(False)
     running = solara.use_reactive(True)
@@ -323,14 +298,6 @@
     @function_logger(__name__)
     def do_step():
         """Advance the model by the number of steps specified by the render_interval slider."""
-<<<<<<< HEAD
-        for _ in range(render_interval.value):
-            model.value.step()
-
-        running.value = model.value.running
-
-        force_update()
-=======
         if playing.value:
             for _ in range(render_interval.value):
                 model.value.step()
@@ -345,7 +312,6 @@
                 model.value.step()
                 running.value = model.value.running
             force_update()
->>>>>>> bca742f5
 
     @function_logger(__name__)
     def do_reset():
@@ -388,10 +354,7 @@
     model_parameters: dict | solara.Reactive[dict] = None,
     play_interval: int | solara.Reactive[int] = 100,
     render_interval: int | solara.Reactive[int] = 1,
-<<<<<<< HEAD
-=======
     use_threads: bool | solara.Reactive[bool] = False,
->>>>>>> bca742f5
 ):
     """Create controls for model execution (step, play, pause, reset).
 
@@ -401,10 +364,7 @@
         model_parameters: Reactive parameters for (re-)instantiating a model.
         play_interval: Interval for playing the model steps in milliseconds.
         render_interval: Controls how often the plots are updated during simulation steps.Higher values reduce update frequency.
-<<<<<<< HEAD
-=======
         use_threads: Flag for indicating whether to utilize multi-threading for model execution.
->>>>>>> bca742f5
 
     Notes:
         The `step button` increments the step by the value specified in the `render_interval` slider.
@@ -453,11 +413,6 @@
 
     def do_step():
         """Advance the model by the number of steps specified by the render_interval slider."""
-<<<<<<< HEAD
-        simulator.run_for(render_interval.value)
-        running.value = model.value.running
-        force_update()
-=======
         if playing.value:
             for _ in range(render_interval.value):
                 simulator.run_for(1)
@@ -472,7 +427,6 @@
                 simulator.run_for(1)
                 running.value = model.value.running
             force_update()
->>>>>>> bca742f5
 
     def do_reset():
         """Reset the model to its initial state."""
