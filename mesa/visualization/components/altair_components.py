"""Altair based solara components for visualization mesa spaces."""

import warnings

import altair as alt
import numpy as np
import pandas as pd
import solara
from matplotlib.colors import to_rgba

<<<<<<< HEAD
import mesa.experimental
from mesa.experimental.cell_space import DiscreteSpace, Grid
from mesa.space import ContinuousSpace, PropertyLayer, _Grid
=======
from mesa.discrete_space import DiscreteSpace, Grid
from mesa.space import ContinuousSpace, _Grid
>>>>>>> 661a9c93
from mesa.visualization.utils import update_counter


def make_space_altair(*args, **kwargs):  # noqa: D103
    warnings.warn(
        "make_space_altair has been renamed to make_altair_space",
        DeprecationWarning,
        stacklevel=2,
    )
    return make_altair_space(*args, **kwargs)


def make_altair_space(
    agent_portrayal, propertylayer_portrayal, post_process, **space_drawing_kwargs
):
    """Create an Altair-based space visualization component.

    Args:
        agent_portrayal: Function to portray agents.
        propertylayer_portrayal: Dictionary of PropertyLayer portrayal specifications
        post_process :A user specified callable that will be called with the Chart instance from Altair. Allows for fine tuning plots (e.g., control ticks)
        space_drawing_kwargs : not yet implemented

    ``agent_portrayal`` is called with an agent and should return a dict. Valid fields in this dict are "color",
    "size", "marker", and "zorder". Other field are ignored and will result in a user warning.


    Returns:
        function: A function that creates a SpaceMatplotlib component
    """
    if agent_portrayal is None:

        def agent_portrayal(a):
            return {"id": a.unique_id}

    def MakeSpaceAltair(model):
        return SpaceAltair(
            model, agent_portrayal, propertylayer_portrayal, post_process=post_process
        )

    return MakeSpaceAltair


@solara.component
def SpaceAltair(
    model,
    agent_portrayal,
    propertylayer_portrayal,
    dependencies: list[any] | None = None,
    post_process=None,
):
    """Create an Altair-based space visualization component.

    Returns:
        a solara FigureAltair instance
    """
    update_counter.get()
    space = getattr(model, "grid", None)
    if space is None:
        # Sometimes the space is defined as model.space instead of model.grid
        space = model.space

    chart = _draw_grid(space, agent_portrayal, propertylayer_portrayal)
    # Apply post-processing if provided
    if post_process is not None:
        chart = post_process(chart)

    solara.FigureAltair(chart)


def _get_agent_data_old__discrete_space(space, agent_portrayal):
    """Format agent portrayal data for old-style discrete spaces.

    Args:
        space: the mesa.space._Grid instance
        agent_portrayal: the agent portrayal callable

    Returns:
        list of dicts

    """
    all_agent_data = []
    for content, (x, y) in space.coord_iter():
        if not content:
            continue
        if not hasattr(content, "__iter__"):
            # Is a single grid
            content = [content]  # noqa: PLW2901
        for agent in content:
            # use all data from agent portrayal, and add x,y coordinates
            agent_data = agent_portrayal(agent)
            agent_data["x"] = x
            agent_data["y"] = y
            all_agent_data.append(agent_data)
    return all_agent_data


def _get_agent_data_new_discrete_space(space: DiscreteSpace, agent_portrayal):
    """Format agent portrayal data for new-style discrete spaces.

    Args:
        space: the mesa.experiment.cell_space.Grid instance
        agent_portrayal: the agent portrayal callable

    Returns:
        list of dicts

    """
    all_agent_data = []

    for cell in space.all_cells:
        for agent in cell.agents:
            agent_data = agent_portrayal(agent)
            agent_data["x"] = cell.coordinate[0]
            agent_data["y"] = cell.coordinate[1]
            all_agent_data.append(agent_data)
    return all_agent_data


def _get_agent_data_continuous_space(space: ContinuousSpace, agent_portrayal):
    """Format agent portrayal data for continuous space.

    Args:
        space: the ContinuousSpace instance
        agent_portrayal: the agent portrayal callable

    Returns:
        list of dicts
    """
    all_agent_data = []
    for agent in space._agent_to_index:
        agent_data = agent_portrayal(agent)
        agent_data["x"] = agent.pos[0]
        agent_data["y"] = agent.pos[1]
        all_agent_data.append(agent_data)
    return all_agent_data


def _draw_grid(space, agent_portrayal, propertylayer_portrayal):
    match space:
        case Grid():
            all_agent_data = _get_agent_data_new_discrete_space(space, agent_portrayal)
        case _Grid():
            all_agent_data = _get_agent_data_old__discrete_space(space, agent_portrayal)
        case ContinuousSpace():
            all_agent_data = _get_agent_data_continuous_space(space, agent_portrayal)
        case _:
            raise NotImplementedError(
                f"visualizing {type(space)} is currently not supported through altair"
            )

    invalid_tooltips = ["color", "size", "x", "y"]

    x_y_type = "ordinal" if not isinstance(space, ContinuousSpace) else "nominal"

    encoding_dict = {
        # no x-axis label
        "x": alt.X("x", axis=None, type=x_y_type),
        # no y-axis label
        "y": alt.Y("y", axis=None, type=x_y_type),
        "tooltip": [
            alt.Tooltip(key, type=alt.utils.infer_vegalite_type_for_pandas([value]))
            for key, value in all_agent_data[0].items()
            if key not in invalid_tooltips
        ],
    }
    has_color = "color" in all_agent_data[0]
    if has_color:
        unique_colors = list({agent["color"] for agent in all_agent_data})
        encoding_dict["color"] = alt.Color(
            "color:N",
            scale=alt.Scale(domain=unique_colors, range=unique_colors),
            legend=None,
        )
    has_size = "size" in all_agent_data[0]
    if has_size:
        encoding_dict["size"] = alt.Size("size", type="quantitative", legend=None)

    agent_chart = (
        alt.Chart(
            alt.Data(values=all_agent_data), encoding=alt.Encoding(**encoding_dict)
        )
        .mark_point(filled=True)
        .properties(width=300, height=300)
        # .configure_view(strokeOpacity=0)  # hide grid/chart lines
    )
    # This is the default value for the marker size, which auto-scales
    # according to the grid area.
    if not has_size:
        length = min(space.width, space.height)
        chart = agent_chart.mark_point(size=30000 / length**2, filled=True)

    if propertylayer_portrayal is not None:
        base_width = agent_chart.properties().width
        base_height = agent_chart.properties().height
        chart = chart_property_layers(
            space=space,
            propertylayer_portrayal=propertylayer_portrayal,
            base_width=base_width,
            base_height=base_height,
        )

    chart = chart + agent_chart
    return chart


def chart_property_layers(space, propertylayer_portrayal, base_width, base_height):
    """Creates Property Layers in the Altair Components.

    Args:
        space: the ContinuousSpace instance
        propertylayer_portrayal:Dictionary of PropertyLayer portrayal specifications
        base_width: width of the agent chart to maintain consistency with the property charts
        base_height: height of the agent chart to maintain consistency with the property charts
    Returns:
        Altair Chart
    """
    try:
        # old style spaces
        property_layers = space.properties
    except AttributeError:
        # new style spaces
        property_layers = space._mesa_property_layers
    base = None
    for layer_name, portrayal in propertylayer_portrayal.items():
        layer = property_layers.get(layer_name, None)
        if not isinstance(
            layer,
            PropertyLayer | mesa.experimental.cell_space.property_layer.PropertyLayer,
        ):
            continue

        data = layer.data.astype(float) if layer.data.dtype == bool else layer.data

        if (space.width, space.height) is not data.shape:
            warnings.warn(
                f"Layer {layer_name} dimensions ({data.shape}) do not match space dimensions ({space.width}, {space.height}).",
                UserWarning,
                stacklevel=2,
            )
        alpha = portrayal.get("alpha", 1)
        vmin = portrayal.get("vmin", np.min(data))
        vmax = portrayal.get("vmax", np.max(data))
        colorbar = portrayal.get("colorbar", True)

        # Prepare data for Altair (convert 2D array to a long-form DataFrame)
        df = pd.DataFrame(
            {
                "x": np.repeat(np.arange(data.shape[0]), data.shape[1]),
                "y": np.tile(np.arange(data.shape[1]), data.shape[0]),
                "value": data.flatten(),
            }
        )

        # Add RGBA color if "color" is in portrayal
        if "color" in portrayal:
            df["color"] = df["value"].apply(
                lambda val,
                portrayal=portrayal,
                alpha=alpha: f"rgba({int(to_rgba(portrayal['color'], alpha=alpha)[0] * 255)}, {int(to_rgba(portrayal['color'], alpha=alpha)[1] * 255)}, {int(to_rgba(portrayal['color'], alpha=alpha)[2] * 255)}, {to_rgba(portrayal['color'], alpha=alpha)[3]:.2f})"
                if val > 0
                else "rgba(0, 0, 0, 0)"
            )
            chart = (
                alt.Chart(df)
                .mark_rect()
                .encode(
                    x=alt.X("x:O", axis=None),
                    y=alt.Y("y:O", axis=None),
                    color=alt.Color("color:N", legend=None),
                )
                .properties(width=base_width, height=base_height, title=layer_name)
            )
            base = (base + chart) if base is not None else chart
        # Add colormap if "colormap" is in portrayal
        elif "colormap" in portrayal:
            cmap = portrayal.get("colormap", "viridis")
            cmap_scale = alt.Scale(scheme=cmap, domain=[vmin, vmax])

            chart = (
                alt.Chart(df)
                .mark_rect()
                .encode(
                    x=alt.X("x:O", axis=None),
                    y=alt.Y("y:O", axis=None),
                    color=alt.Color(
                        "value:Q",
                        scale=cmap_scale,
                        title=layer_name if colorbar else None,
                    ),
                )
                .properties(width=base_width, height=base_height, title=layer_name)
            )
            base = (base + chart) if base is not None else chart

        else:
            raise ValueError(
                f"PropertyLayer {layer_name} portrayal must include 'color' or 'colormap'."
            )
    return chart<|MERGE_RESOLUTION|>--- conflicted
+++ resolved
@@ -8,14 +8,9 @@
 import solara
 from matplotlib.colors import to_rgba
 
-<<<<<<< HEAD
-import mesa.experimental
-from mesa.experimental.cell_space import DiscreteSpace, Grid
-from mesa.space import ContinuousSpace, PropertyLayer, _Grid
-=======
 from mesa.discrete_space import DiscreteSpace, Grid
 from mesa.space import ContinuousSpace, _Grid
->>>>>>> 661a9c93
+
 from mesa.visualization.utils import update_counter
 
 
