"""Altair based solara components for visualization mesa spaces."""

import warnings

import altair as alt
import solara

<<<<<<< HEAD
with contextlib.suppress(ImportError):
    import altair as alt

from mesa.discrete_space import DiscreteSpace, Grid
=======
from mesa.experimental.cell_space import DiscreteSpace, Grid
>>>>>>> cb2cc5a4
from mesa.space import ContinuousSpace, _Grid
from mesa.visualization.utils import update_counter


def make_space_altair(*args, **kwargs):  # noqa: D103
    warnings.warn(
        "make_space_altair has been renamed to make_altair_space",
        DeprecationWarning,
        stacklevel=2,
    )
    return make_altair_space(*args, **kwargs)


def make_altair_space(
    agent_portrayal, propertylayer_portrayal, post_process, **space_drawing_kwargs
):
    """Create an Altair-based space visualization component.

    Args:
        agent_portrayal: Function to portray agents.
        propertylayer_portrayal: not yet implemented
        post_process :A user specified callable that will be called with the Chart instance from Altair. Allows for fine tuning plots (e.g., control ticks)
        space_drawing_kwargs : not yet implemented

    ``agent_portrayal`` is called with an agent and should return a dict. Valid fields in this dict are "color",
    "size", "marker", and "zorder". Other field are ignored and will result in a user warning.


    Returns:
        function: A function that creates a SpaceMatplotlib component
    """
    if agent_portrayal is None:

        def agent_portrayal(a):
            return {"id": a.unique_id}

    def MakeSpaceAltair(model):
        return SpaceAltair(model, agent_portrayal, post_process=post_process)

    return MakeSpaceAltair


@solara.component
def SpaceAltair(
    model, agent_portrayal, dependencies: list[any] | None = None, post_process=None
):
    """Create an Altair-based space visualization component.

    Returns:
        a solara FigureAltair instance
    """
    update_counter.get()
    space = getattr(model, "grid", None)
    if space is None:
        # Sometimes the space is defined as model.space instead of model.grid
        space = model.space

    chart = _draw_grid(space, agent_portrayal)
    # Apply post-processing if provided
    if post_process is not None:
        chart = post_process(chart)
    solara.FigureAltair(chart)


def _get_agent_data_old__discrete_space(space, agent_portrayal):
    """Format agent portrayal data for old-style discrete spaces.

    Args:
        space: the mesa.space._Grid instance
        agent_portrayal: the agent portrayal callable

    Returns:
        list of dicts

    """
    all_agent_data = []
    for content, (x, y) in space.coord_iter():
        if not content:
            continue
        if not hasattr(content, "__iter__"):
            # Is a single grid
            content = [content]  # noqa: PLW2901
        for agent in content:
            # use all data from agent portrayal, and add x,y coordinates
            agent_data = agent_portrayal(agent)
            agent_data["x"] = x
            agent_data["y"] = y
            all_agent_data.append(agent_data)
    return all_agent_data


def _get_agent_data_new_discrete_space(space: DiscreteSpace, agent_portrayal):
    """Format agent portrayal data for new-style discrete spaces.

    Args:
        space: the mesa.experiment.cell_space.Grid instance
        agent_portrayal: the agent portrayal callable

    Returns:
        list of dicts

    """
    all_agent_data = []

    for cell in space.all_cells:
        for agent in cell.agents:
            agent_data = agent_portrayal(agent)
            agent_data["x"] = cell.coordinate[0]
            agent_data["y"] = cell.coordinate[1]
            all_agent_data.append(agent_data)
    return all_agent_data


def _get_agent_data_continuous_space(space: ContinuousSpace, agent_portrayal):
    """Format agent portrayal data for continuous space.

    Args:
        space: the ContinuousSpace instance
        agent_portrayal: the agent portrayal callable

    Returns:
        list of dicts
    """
    all_agent_data = []
    for agent in space._agent_to_index:
        agent_data = agent_portrayal(agent)
        agent_data["x"] = agent.pos[0]
        agent_data["y"] = agent.pos[1]
        all_agent_data.append(agent_data)
    return all_agent_data


def _draw_grid(space, agent_portrayal):
    match space:
        case Grid():
            all_agent_data = _get_agent_data_new_discrete_space(space, agent_portrayal)
        case _Grid():
            all_agent_data = _get_agent_data_old__discrete_space(space, agent_portrayal)
        case ContinuousSpace():
            all_agent_data = _get_agent_data_continuous_space(space, agent_portrayal)
        case _:
            raise NotImplementedError(
                f"visualizing {type(space)} is currently not supported through altair"
            )

    invalid_tooltips = ["color", "size", "x", "y"]

    x_y_type = "ordinal" if not isinstance(space, ContinuousSpace) else "nominal"

    encoding_dict = {
        # no x-axis label
        "x": alt.X("x", axis=None, type=x_y_type),
        # no y-axis label
        "y": alt.Y("y", axis=None, type=x_y_type),
        "tooltip": [
            alt.Tooltip(key, type=alt.utils.infer_vegalite_type_for_pandas([value]))
            for key, value in all_agent_data[0].items()
            if key not in invalid_tooltips
        ],
    }
    has_color = "color" in all_agent_data[0]
    if has_color:
        encoding_dict["color"] = alt.Color("color", type="nominal")
    has_size = "size" in all_agent_data[0]
    if has_size:
        encoding_dict["size"] = alt.Size("size", type="quantitative")

    chart = (
        alt.Chart(
            alt.Data(values=all_agent_data), encoding=alt.Encoding(**encoding_dict)
        )
        .mark_point(filled=True)
        .properties(width=280, height=280)
        # .configure_view(strokeOpacity=0)  # hide grid/chart lines
    )
    # This is the default value for the marker size, which auto-scales
    # according to the grid area.
    if not has_size:
        length = min(space.width, space.height)
        chart = chart.mark_point(size=30000 / length**2, filled=True)

    return chart<|MERGE_RESOLUTION|>--- conflicted
+++ resolved
@@ -5,14 +5,8 @@
 import altair as alt
 import solara
 
-<<<<<<< HEAD
-with contextlib.suppress(ImportError):
-    import altair as alt
 
 from mesa.discrete_space import DiscreteSpace, Grid
-=======
-from mesa.experimental.cell_space import DiscreteSpace, Grid
->>>>>>> cb2cc5a4
 from mesa.space import ContinuousSpace, _Grid
 from mesa.visualization.utils import update_counter
 
