--- conflicted
+++ resolved
@@ -258,13 +258,8 @@
         # we iterate over the actual weakref keys and check if weakref is alive before calling the method
         res = [
             getattr(agent, method_name)(*args, **kwargs)
-<<<<<<< HEAD
-            for agent in list(self._agents.keys())
-            if agent
-=======
             for agentref in self._agents.keyrefs()
             if (agent := agentref()) is not None
->>>>>>> 6dbe3e85
         ]
 
         return res if return_results else self
