--- conflicted
+++ resolved
@@ -76,39 +76,6 @@
 
 
 class GrassPatch(FixedAgent):
-<<<<<<< HEAD
-    """A patch of grass that grows at a fixed rate and it is eaten by sheep."""
-
-    @property
-    def fully_grown(self):
-        return self._fully_grown
-
-    @fully_grown.setter
-    def fully_grown(self, value: bool) -> None:
-        self._fully_grown = value
-
-        if not value:
-            self.model.simulator.schedule_event_relative(
-                setattr,
-                self.grass_regrowth_time,
-                function_args=[self, "fully_grown", True],
-            )
-
-    def __init__(self, model, countdown, grass_regrowth_time, cell):
-        """Creates a new patch of grass.
-
-        Args:
-            model: a model instance
-            countdown: Time for the patch of grass to be fully grown again
-            grass_regrowth_time : time to fully regrow grass
-            cell: the cell to which the patch of grass belongs
-        """
-        super().__init__(model)
-        self._fully_grown = True if countdown == 0 else False  # Noqa: SIM210
-        self.grass_regrowth_time = grass_regrowth_time
-        self.cell = cell
-
-=======
     """A patch of grass that grows at a fixed rate and can be eaten by sheep."""
 
     @property
@@ -143,7 +110,6 @@
         self.cell = cell
 
         # Schedule initial growth if not fully grown
->>>>>>> 88a8d895
         if not self.fully_grown:
             self.model.simulator.schedule_event_relative(
                 setattr, countdown, function_args=[self, "fully_grown", True]
