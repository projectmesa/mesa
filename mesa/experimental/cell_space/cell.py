"""The Cell in a cell space."""

from __future__ import annotations

from collections.abc import Callable
from functools import cache, cached_property
from random import Random
from typing import TYPE_CHECKING, Any

from mesa.experimental.cell_space.cell_agent import CellAgent
from mesa.experimental.cell_space.cell_collection import CellCollection

if TYPE_CHECKING:
    from mesa.agent import Agent

Coordinate = tuple[int, ...]


class Cell:
    """The cell represents a position in a discrete space.

    Attributes:
        coordinate (Tuple[int, int]) : the position of the cell in the discrete space
        agents (List[Agent]): the agents occupying the cell
        capacity (int): the maximum number of agents that can simultaneously occupy the cell
        random (Random): the random number generator

    """

    __slots__ = [
        "__dict__",
        "_mesa_property_layers",
        "agents",
        "capacity",
<<<<<<< HEAD
        "random",
        "__dict__",
=======
        "connections",
        "coordinate",
        "properties",
        "random",
>>>>>>> b0a36ecb
    ]

    def __init__(
        self,
        coordinate: Coordinate,
        capacity: int | None = None,
        random: Random | None = None,
    ) -> None:
        """Initialise the cell.

        Args:
            coordinate: coordinates of the cell
            capacity (int) : the capacity of the cell. If None, the capacity is infinite
            random (Random) : the random number generator to use

        """
        super().__init__()
        self.coordinate = coordinate
        self.connections: dict[Coordinate, Cell] = {}
        self.agents: list[
            Agent
        ] = []  # TODO:: change to AgentSet or weakrefs? (neither is very performant, )
        self.capacity: int | None = capacity
        self.properties: dict[
            Coordinate, object
        ] = {}  # fixme still used by voronoi mesh
        self.random = random

    def connect(self, other: Cell, key: Coordinate | None = None) -> None:
        """Connects this cell to another cell.

        Args:
            other (Cell): other cell to connect to
            key (Tuple[int, ...]): key for the connection. Should resemble a relative coordinate

        """
        if key is None:
            key = other.coordinate
        self.connections[key] = other

    def disconnect(self, other: Cell) -> None:
        """Disconnects this cell from another cell.

        Args:
            other (Cell): other cell to remove from connections

        """
        keys_to_remove = [k for k, v in self.connections.items() if v == other]
        for key in keys_to_remove:
            del self.connections[key]

    def add_agent(self, agent: CellAgent) -> None:
        """Adds an agent to the cell.

        Args:
            agent (CellAgent): agent to add to this Cell

        """
        n = len(self.agents)
        self.empty = False

        if self.capacity and n >= self.capacity:
            raise Exception(
                "ERROR: Cell is full"
            )  # FIXME we need MESA errors or a proper error

        self.agents.append(agent)

    def remove_agent(self, agent: CellAgent) -> None:
        """Removes an agent from the cell.

        Args:
            agent (CellAgent): agent to remove from this cell

        """
        self.agents.remove(agent)
        self.empty = self.is_empty

    @property
    def is_empty(self) -> bool:
        """Returns a bool of the contents of a cell."""
        return len(self.agents) == 0

    @property
    def is_full(self) -> bool:
        """Returns a bool of the contents of a cell."""
        return len(self.agents) == self.capacity

    def __repr__(self):  # noqa
        return f"Cell({self.coordinate}, {self.agents})"

    @cached_property
    def neighborhood(self) -> CellCollection[Cell]:
        """Returns the direct neighborhood of the cell.

        This is equivalent to cell.get_neighborhood(radius=1)

        """
        return self.get_neighborhood()

    # FIXME: Revisit caching strategy on methods
    @cache  # noqa: B019
    def get_neighborhood(
        self, radius: int = 1, include_center: bool = False
    ) -> CellCollection[Cell]:
        """Returns a list of all neighboring cells for the given radius.

        For getting the direct neighborhood (i.e., radius=1) you can also use
        the `neighborhood` property.

        Args:
            radius (int): the radius of the neighborhood
            include_center (bool): include the center of the neighborhood

        Returns:
            a list of all neighboring cells

        """
        return CellCollection[Cell](
            self._neighborhood(radius=radius, include_center=include_center),
            random=self.random,
        )

    # FIXME: Revisit caching strategy on methods
    @cache  # noqa: B019
    def _neighborhood(
        self, radius: int = 1, include_center: bool = False
    ) -> dict[Cell, list[Agent]]:
        # if radius == 0:
        #     return {self: self.agents}
        if radius < 1:
            raise ValueError("radius must be larger than one")
        if radius == 1:
            neighborhood = {
                neighbor: neighbor.agents for neighbor in self.connections.values()
            }
            if not include_center:
                return neighborhood
            else:
                neighborhood[self] = self.agents
                return neighborhood
        else:
            neighborhood: dict[Cell, list[Agent]] = {}
            for neighbor in self.connections.values():
                neighborhood.update(
                    neighbor._neighborhood(radius - 1, include_center=True)
                )
            if not include_center:
                neighborhood.pop(self, None)
            return neighborhood

    # PropertyLayer methods
    def get_property(self, property_name: str) -> Any:
        """Get the value of a property."""
        return self._mesa_property_layers[property_name].data[self.coordinate]

    def set_property(self, property_name: str, value: Any):
        """Set the value of a property."""
        self._mesa_property_layers[property_name].set_cell(self.coordinate, value)

    def modify_property(
        self, property_name: str, operation: Callable, value: Any = None
    ):
        """Modify the value of a property."""
        self._mesa_property_layers[property_name].modify_cell(
            self.coordinate, operation, value
        )

    def __getstate__(self):
        """Return state of the Cell with connections set to empty."""
        # fixme, once we shift to 3.11, replace this with super. __getstate__
        state = (self.__dict__, {k: getattr(self, k) for k in self.__slots__})
        state[1][
            "connections"
        ] = {}  # replace this with empty connections to avoid infinite recursion error in pickle/deepcopy
        return state<|MERGE_RESOLUTION|>--- conflicted
+++ resolved
@@ -32,15 +32,11 @@
         "_mesa_property_layers",
         "agents",
         "capacity",
-<<<<<<< HEAD
         "random",
-        "__dict__",
-=======
         "connections",
         "coordinate",
         "properties",
         "random",
->>>>>>> b0a36ecb
     ]
 
     def __init__(
@@ -68,6 +64,7 @@
             Coordinate, object
         ] = {}  # fixme still used by voronoi mesh
         self.random = random
+        self._mesa_property_layers: dict[str, PropertyLayer] = {}
 
     def connect(self, other: Cell, key: Coordinate | None = None) -> None:
         """Connects this cell to another cell.
