"""Various Grid Spaces."""

from __future__ import annotations

from collections.abc import Sequence
from itertools import product
from random import Random
from typing import Generic, TypeVar

from mesa.experimental.cell_space import Cell, DiscreteSpace

T = TypeVar("T", bound=Cell)


class Grid(DiscreteSpace[T], Generic[T]):
<<<<<<< HEAD
    """Base class for all grid classes
=======
    """Base class for all grid classes.
>>>>>>> 63a679cb

    Attributes:
        dimensions (Sequence[int]): the dimensions of the grid
        torus (bool): whether the grid is a torus
        capacity (int): the capacity of a grid cell
        random (Random): the random number generator
        _try_random (bool): whether to get empty cell be repeatedly trying random cell

    """

    def __init__(
        self,
        dimensions: Sequence[int],
        torus: bool = False,
        capacity: float | None = None,
        random: Random | None = None,
        cell_klass: type[T] = Cell,
    ) -> None:
        """Initialise the grid class.

        Args:
            dimensions: the dimensions of the space
            torus: whether the space wraps
            capacity: capacity of the grid cell
            random: a random number generator
            cell_klass: the base class to use for the cells
        """
        super().__init__(capacity=capacity, random=random, cell_klass=cell_klass)
        self.torus = torus
        self.dimensions = dimensions
        self._try_random = True
        self._ndims = len(dimensions)
        self._validate_parameters()

        coordinates = product(*(range(dim) for dim in self.dimensions))

        self._cells = {
            coord: cell_klass(coord, capacity, random=self.random)
            for coord in coordinates
        }
        self._connect_cells()

    def _connect_cells(self) -> None:
        if self._ndims == 2:
            self._connect_cells_2d()
        else:
            self._connect_cells_nd()

    def _connect_cells_2d(self) -> None:
        ...

    def _connect_cells_nd(self) -> None:
        ...

    def _validate_parameters(self):
        if not all(isinstance(dim, int) and dim > 0 for dim in self.dimensions):
            raise ValueError("Dimensions must be a list of positive integers.")
        if not isinstance(self.torus, bool):
            raise ValueError("Torus must be a boolean.")
        if self.capacity is not None and not isinstance(self.capacity, float | int):
            raise ValueError("Capacity must be a number or None.")

    def select_random_empty_cell(self) -> T:  # noqa
        # FIXME:: currently just a simple boolean to control behavior
        # FIXME:: basically if grid is close to 99% full, creating empty list can be faster
        # FIXME:: note however that the old results don't apply because in this implementation
        # FIXME:: because empties list needs to be rebuild each time
        # This method is based on Agents.jl's random_empty() implementation. See
        # https://github.com/JuliaDynamics/Agents.jl/pull/541. For the discussion, see
        # https://github.com/projectmesa/mesa/issues/1052 and
        # https://github.com/projectmesa/mesa/pull/1565. The cutoff value provided
        # is the break-even comparison with the time taken in the else branching point.
        if self._try_random:
            while True:
                cell = self.all_cells.select_random_cell()
                if cell.is_empty:
                    return cell
        else:
            return super().select_random_empty_cell()

    def _connect_single_cell_nd(self, cell: T, offsets: list[tuple[int, ...]]) -> None:
        coord = cell.coordinate

        for d_coord in offsets:
            n_coord = tuple(c + dc for c, dc in zip(coord, d_coord))
            if self.torus:
                n_coord = tuple(nc % d for nc, d in zip(n_coord, self.dimensions))
            if all(0 <= nc < d for nc, d in zip(n_coord, self.dimensions)):
                cell.connect(self._cells[n_coord], d_coord)

    def _connect_single_cell_2d(self, cell: T, offsets: list[tuple[int, int]]) -> None:
        i, j = cell.coordinate
        height, width = self.dimensions

        for di, dj in offsets:
            ni, nj = (i + di, j + dj)
            if self.torus:
                ni, nj = ni % height, nj % width
            if 0 <= ni < height and 0 <= nj < width:
                cell.connect(self._cells[ni, nj], (di, dj))


class OrthogonalMooreGrid(Grid[T]):
    """Grid where cells are connected to their 8 neighbors.

    Example for two dimensions:
    directions = [
        (-1, -1), (-1, 0), (-1, 1),
        ( 0, -1),          ( 0, 1),
        ( 1, -1), ( 1, 0), ( 1, 1),
    ]
    """

    def _connect_cells_2d(self) -> None:
        # fmt: off
        offsets = [
            (-1, -1), (-1, 0), (-1, 1),
            ( 0, -1),          ( 0, 1),
            ( 1, -1), ( 1, 0), ( 1, 1),
        ]
        # fmt: on

        for cell in self.all_cells:
            self._connect_single_cell_2d(cell, offsets)

    def _connect_cells_nd(self) -> None:
        offsets = list(product([-1, 0, 1], repeat=len(self.dimensions)))
        offsets.remove((0,) * len(self.dimensions))  # Remove the central cell

        for cell in self.all_cells:
            self._connect_single_cell_nd(cell, offsets)


class OrthogonalVonNeumannGrid(Grid[T]):
    """Grid where cells are connected to their 4 neighbors.

    Example for two dimensions:
    directions = [
                (0, -1),
        (-1, 0),         ( 1, 0),
                (0,  1),
    ]
    """

    def _connect_cells_2d(self) -> None:
        # fmt: off
        offsets = [
                    (-1, 0),
            (0, -1),         (0, 1),
                    ( 1, 0),
        ]
        # fmt: on

        for cell in self.all_cells:
            self._connect_single_cell_2d(cell, offsets)

    def _connect_cells_nd(self) -> None:
        offsets: list[tuple[int, ...]] = []
        dimensions = len(self.dimensions)
        for dim in range(dimensions):
            for delta in [
                -1,
                1,
            ]:  # Move one step in each direction for the current dimension
                offset = [0] * dimensions
                offset[dim] = delta
                offsets.append(tuple(offset))

        for cell in self.all_cells:
            self._connect_single_cell_nd(cell, offsets)


class HexGrid(Grid[T]):
    """A Grid with hexagonal tilling of the space."""

    def _connect_cells_2d(self) -> None:
        # fmt: off
        even_offsets = [
                        (-1, -1), (-1, 0),
                    ( 0, -1),        ( 0, 1),
                        ( 1, -1), ( 1, 0),
                ]
        odd_offsets = [
                        (-1, 0), (-1, 1),
                    ( 0, -1),       ( 0, 1),
                        ( 1, 0), ( 1, 1),
                ]
        # fmt: on

        for cell in self.all_cells:
            i = cell.coordinate[0]
            offsets = even_offsets if i % 2 == 0 else odd_offsets
            self._connect_single_cell_2d(cell, offsets=offsets)

    def _connect_cells_nd(self) -> None:
        raise NotImplementedError("HexGrids are only defined for 2 dimensions")

    def _validate_parameters(self):
        super()._validate_parameters()
        if len(self.dimensions) != 2:
            raise ValueError("HexGrid must have exactly 2 dimensions.")<|MERGE_RESOLUTION|>--- conflicted
+++ resolved
@@ -13,11 +13,7 @@
 
 
 class Grid(DiscreteSpace[T], Generic[T]):
-<<<<<<< HEAD
-    """Base class for all grid classes
-=======
     """Base class for all grid classes.
->>>>>>> 63a679cb
 
     Attributes:
         dimensions (Sequence[int]): the dimensions of the grid
@@ -66,11 +62,9 @@
         else:
             self._connect_cells_nd()
 
-    def _connect_cells_2d(self) -> None:
-        ...
-
-    def _connect_cells_nd(self) -> None:
-        ...
+    def _connect_cells_2d(self) -> None: ...
+
+    def _connect_cells_nd(self) -> None: ...
 
     def _validate_parameters(self):
         if not all(isinstance(dim, int) and dim > 0 for dim in self.dimensions):
