"""An agent with movement methods for cell spaces."""

from __future__ import annotations

from typing import TYPE_CHECKING, Protocol

from mesa.agent import Agent

if TYPE_CHECKING:
    from mesa.experimental.cell_space import Cell


class HasCellProtocol(Protocol):
    """Protocol for discrete space cell holders."""

    cell: Cell


class HasCell:
    """Descriptor for cell movement behavior."""

    _mesa_cell: Cell | None = None

    @property
    def cell(self) -> Cell | None:  # noqa: D102
        return self._mesa_cell

    @cell.setter
    def cell(self, cell: Cell | None) -> None:
        # remove from current cell
        if self.cell is not None:
            self.cell.remove_agent(self)

        # update private attribute
        self._mesa_cell = cell

        # add to new cell
        if cell is not None:
            cell.add_agent(self)


class BasicMovement:
    """Mixin for moving agents in discrete space."""

    def move_to(self: HasCellProtocol, cell: Cell) -> None:
        """Move to a new cell."""
        self.cell = cell

    def move_relative(self: HasCellProtocol, direction: tuple[int, ...]):
        """Move to a cell relative to the current cell.

        Args:
            direction: The direction to move in.
        """
        new_cell = self.cell.connections.get(direction)
        if new_cell is not None:
            self.cell = new_cell
        else:
            raise ValueError(f"No cell in direction {direction}")


class FixedCell(HasCell):
    """Mixin for agents that are fixed to a cell."""

    @property
    def cell(self) -> Cell | None:  # noqa: D102
        return self._mesa_cell

    @cell.setter
    def cell(self, cell: Cell) -> None:
        if self.cell is not None:
            raise ValueError("Cannot move agent in FixedCell")
        self._mesa_cell = cell

        cell.add_agent(self)


class CellAgent(Agent, HasCell, BasicMovement):
    """Cell Agent is an extension of the Agent class and adds behavior for moving in discrete spaces.

    Attributes:
        cell (Cell): The cell the agent is currently in.
    """

    def remove(self):
        """Remove the agent from the model."""
        super().remove()
        self.cell = None  # ensures that we are also removed from cell


class Patch(Agent, FixedCell):
    """A patch in a 2D grid."""

    def remove(self):
        """Remove the agent from the model."""
        super().remove()

        # fixme we leave self._mesa_cell on the original value
        #  so you cannot hijack remove() to move patches
        self.cell.remove_agent(self)


<<<<<<< HEAD

class Grid2DMovingAgent(CellAgent):
=======
class Grid2DMovingAgent(Agent, HasCell, BasicMovement):
>>>>>>> 052cd7cc
    """Mixin for moving agents in 2D grids."""

    # fmt: off
    DIRECTION_MAP = {
        "n": (-1, 0), "north": (-1, 0), "up": (-1, 0),
        "s": (1, 0), "south": (1, 0), "down": (1, 0),
        "e": (0, 1), "east": (0, 1), "right": (0, 1),
        "w": (0, -1), "west": (0, -1), "left": (0, -1),
        "ne": (-1, 1), "northeast": (-1, 1), "upright": (-1, 1),
        "nw": (-1, -1), "northwest": (-1, -1), "upleft": (-1, -1),
        "se": (1, 1), "southeast": (1, 1), "downright": (1, 1),
        "sw": (1, -1), "southwest": (1, -1), "downleft": (1, -1)
    }
    # fmt: on

    def move(self, direction: str, distance: int = 1):
        """Move the agent in a cardinal direction.

        Args:
            direction: The cardinal direction to move in.
            distance: The distance to move.
        """
        direction = direction.lower()  # Convert direction to lowercase

        if direction not in self.DIRECTION_MAP:
            raise ValueError(f"Invalid direction: {direction}")

        move_vector = self.DIRECTION_MAP[direction]
        for _ in range(distance):
            self.move_relative(move_vector)<|MERGE_RESOLUTION|>--- conflicted
+++ resolved
@@ -100,12 +100,7 @@
         self.cell.remove_agent(self)
 
 
-<<<<<<< HEAD
-
 class Grid2DMovingAgent(CellAgent):
-=======
-class Grid2DMovingAgent(Agent, HasCell, BasicMovement):
->>>>>>> 052cd7cc
     """Mixin for moving agents in 2D grids."""
 
     # fmt: off
