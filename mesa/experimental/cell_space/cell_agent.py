--- conflicted
+++ resolved
@@ -19,8 +19,6 @@
         cell: (Cell | None): the cell which the agent occupies
     """
 
-    cell: Cell
-
     def __init__(self, unique_id: int, model: Model) -> None:
         """
         Create a new agent.
@@ -30,10 +28,7 @@
             model (Model): The model instance in which the agent exists.
         """
         super().__init__(unique_id, model)
-<<<<<<< HEAD
-=======
         self.cell: Cell | None = None
->>>>>>> 3a247cba
 
     def move_to(self, cell) -> None:
         if self.cell is not None:
