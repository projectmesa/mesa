"""DiscreteSpace base class."""

from __future__ import annotations

from collections.abc import Callable
from functools import cached_property
from random import Random
from typing import Any, Generic, TypeVar

from mesa.experimental.cell_space.cell import Cell
from mesa.experimental.cell_space.cell_collection import CellCollection
from mesa.space import PropertyLayer

T = TypeVar("T", bound=Cell)


class DiscreteSpace(Generic[T]):
    """Base class for all discrete spaces.

    Attributes:
        capacity (int): The capacity of the cells in the discrete space
        all_cells (CellCollection): The cells composing the discrete space
        random (Random): The random number generator
        cell_klass (Type) : the type of cell class
        empties (CellCollection) : collection of all cells that are empty
        property_layers (dict[str, PropertyLayer]): the property layers of the discrete space
    """

    def __init__(
        self,
        capacity: int | None = None,
        cell_klass: type[T] = Cell,
        random: Random | None = None,
    ):
        """Instantiate a DiscreteSpace.

        Args:
            capacity: capacity of cells
            cell_klass: base class for all cells
            random: random number generator
        """
        super().__init__()
        self.capacity = capacity
        self._cells: dict[tuple[int, ...], T] = {}
        if random is None:
            random = Random()  # FIXME should default to default rng from model
        self.random = random
        self.cell_klass = cell_klass

        self._empties: dict[tuple[int, ...], None] = {}
        self._empties_initialized = False
        self.property_layers: dict[str, PropertyLayer] = {}

    @property
    def cutoff_empties(self):  # noqa
        return 7.953 * len(self._cells) ** 0.384

    def _connect_cells(self): ...
    def _connect_single_cell(self, cell: T): ...

    @cached_property
    def all_cells(self):
        """Return all cells in space."""
        return CellCollection({cell: cell.agents for cell in self._cells.values()})

    def __iter__(self):  # noqa
        return iter(self._cells.values())

    def __getitem__(self, key: tuple[int, ...]) -> T:  # noqa: D105
        return self._cells[key]

    @property
    def empties(self) -> CellCollection[T]:
        """Return all empty in spaces."""
        return self.all_cells.select(lambda cell: cell.is_empty)

    def select_random_empty_cell(self) -> T:
        """Select random empty cell."""
        return self.random.choice(list(self.empties))

    # PropertyLayer methods
    def add_property_layer(
        self, property_layer: PropertyLayer, add_to_cells: bool = True
    ):
        """Add a property layer to the grid.

        Args:
            property_layer: the property layer to add
            add_to_cells: whether to add the property layer to all cells (default: True)
        """
        if property_layer.name in self.property_layers:
            raise ValueError(f"Property layer {property_layer.name} already exists.")
        self.property_layers[property_layer.name] = property_layer
        if add_to_cells:
            for cell in self._cells.values():
                cell._mesa_property_layers[property_layer.name] = property_layer

    def remove_property_layer(self, property_name: str, remove_from_cells: bool = True):
        """Remove a property layer from the grid.

        Args:
            property_name: the name of the property layer to remove
            remove_from_cells: whether to remove the property layer from all cells (default: True)
        """
        del self.property_layers[property_name]
        if remove_from_cells:
            for cell in self._cells.values():
                del cell._mesa_property_layers[property_name]

    def set_property(
        self, property_name: str, value, condition: Callable[[T], bool] | None = None
    ):
        """Set the value of a property for all cells in the grid.

        Args:
            property_name: the name of the property to set
            value: the value to set
            condition: a function that takes a cell and returns a boolean
        """
        self.property_layers[property_name].set_cells(value, condition)

    def modify_properties(
        self,
        property_name: str,
        operation: Callable,
        value: Any = None,
        condition: Callable[[T], bool] | None = None,
    ):
        """Modify the values of a specific property for all cells in the grid.

        Args:
            property_name: the name of the property to modify
            operation: the operation to perform
            value: the value to use in the operation
            condition: a function that takes a cell and returns a boolean (used to filter cells)
        """
        self.property_layers[property_name].modify_cells(operation, value, condition)

    def __setstate__(self, state):
<<<<<<< HEAD
        """Set the state of the discrete space."""
=======
        """Set the state of the discrete space and rebuild the connections."""
>>>>>>> dea931d8
        self.__dict__ = state
        self._connect_cells()<|MERGE_RESOLUTION|>--- conflicted
+++ resolved
@@ -137,10 +137,6 @@
         self.property_layers[property_name].modify_cells(operation, value, condition)
 
     def __setstate__(self, state):
-<<<<<<< HEAD
-        """Set the state of the discrete space."""
-=======
         """Set the state of the discrete space and rebuild the connections."""
->>>>>>> dea931d8
         self.__dict__ = state
         self._connect_cells()