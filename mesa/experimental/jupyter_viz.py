import threading

import matplotlib.pyplot as plt
import networkx as nx
import reacton.ipywidgets as widgets
import solara
from matplotlib.figure import Figure
from matplotlib.ticker import MaxNLocator

import mesa

# Avoid interactive backend
plt.switch_backend("agg")


@solara.component
def JupyterViz(
    model_class,
    model_params,
    measures=None,
    name="Mesa Model",
    agent_portrayal=None,
    space_drawer=None,
    play_interval=400,
):
    current_step, set_current_step = solara.use_state(0)

    solara.Markdown(name)

    # 0. Split model params
    model_params_input, model_params_fixed = split_model_params(model_params)

    # 1. User inputs
    user_inputs = {}
    for k, v in model_params_input.items():
        user_input = solara.use_reactive(v["value"])
        user_inputs[k] = user_input.value
        make_user_input(user_input, k, v)

    # 2. Model
    def make_model():
        return model_class(**user_inputs, **model_params_fixed)

    model = solara.use_memo(make_model, dependencies=list(user_inputs.values()))

    # 3. Buttons
    ModelController(model, play_interval, current_step, set_current_step)

    with solara.GridFixed(columns=2):
        # 4. Space
        if space_drawer is None:
            make_space(model, agent_portrayal)
        else:
            space_drawer(model, agent_portrayal)
        # 5. Plots
        for measure in measures:
            if callable(measure):
                # Is a custom object
                measure(model)
            else:
                make_plot(model, measure)


@solara.component
def ModelController(model, play_interval, current_step, set_current_step):
    playing = solara.use_reactive(False)
    thread = solara.use_reactive(None)

    def on_value_play(change):
        if model.running:
            do_step()
        else:
            playing.value = False

    def do_step():
        model.step()
        set_current_step(model.schedule.steps)

    def do_play():
        model.running = True
        while model.running:
            do_step()

    def threaded_do_play():
        if thread is not None and thread.is_alive():
            return
        thread.value = threading.Thread(target=do_play)
        thread.start()

    def do_pause():
        if (thread is None) or (not thread.is_alive()):
            return
        model.running = False
        thread.join()

    with solara.Row():
        solara.Button(label="Step", color="primary", on_click=do_step)
        # This style is necessary so that the play widget has almost the same
        # height as typical Solara buttons.
        solara.Style(
            """
        .widget-play {
            height: 30px;
        }
        """
        )
        widgets.Play(
            value=0,
            interval=play_interval,
            repeat=True,
            show_repeat=False,
            on_value=on_value_play,
            playing=playing.value,
            on_playing=playing.set,
        )
        solara.Markdown(md_text=f"**Step:** {current_step}")
        # threaded_do_play is not used for now because it
        # doesn't work in Google colab. We use
        # ipywidgets.Play until it is fixed. The threading
        # version is definite a much better implementation,
        # if it works.
        # solara.Button(label="▶", color="primary", on_click=viz.threaded_do_play)
        # solara.Button(label="⏸︎", color="primary", on_click=viz.do_pause)
        # solara.Button(label="Reset", color="primary", on_click=do_reset)


def split_model_params(model_params):
    model_params_input = {}
    model_params_fixed = {}
    for k, v in model_params.items():
        if check_param_is_fixed(v):
            model_params_fixed[k] = v
        else:
            model_params_input[k] = v
    return model_params_input, model_params_fixed


def check_param_is_fixed(param):
    if not isinstance(param, dict):
        return True
    if "type" not in param:
        return True


def make_user_input(user_input, k, v):
    if v["type"] == "SliderInt":
        solara.SliderInt(
            v.get("label", "label"),
            value=user_input,
            min=v.get("min"),
            max=v.get("max"),
            step=v.get("step"),
        )
    elif v["type"] == "SliderFloat":
        solara.SliderFloat(
            v.get("label", "label"),
            value=user_input,
            min=v.get("min"),
            max=v.get("max"),
            step=v.get("step"),
        )
    elif v["type"] == "Select":
        solara.Select(
            v.get("label", "label"),
            value=v.get("value"),
            values=v.get("values"),
        )


def make_space(model, agent_portrayal):
    def portray(g):
        x = []
        y = []
        s = []  # size
        c = []  # color
        for i in range(g.width):
            for j in range(g.height):
                content = g._grid[i][j]
                if not content:
                    continue
                if not hasattr(content, "__iter__"):
                    # Is a single grid
                    content = [content]
                for agent in content:
                    data = agent_portrayal(agent)
                    x.append(i)
                    y.append(j)
                    if "size" in data:
                        s.append(data["size"])
                    if "color" in data:
                        c.append(data["color"])
        out = {"x": x, "y": y}
        if len(s) > 0:
            out["s"] = s
        if len(c) > 0:
            out["c"] = c
        return out

    space_fig = Figure()
    space_ax = space_fig.subplots()
    if isinstance(model.grid, mesa.space.NetworkGrid):
        _draw_network_grid(model, space_ax, agent_portrayal)
    else:
        space_ax.scatter(**portray(model.grid))
    space_ax.set_axis_off()
    solara.FigureMatplotlib(space_fig)


def _draw_network_grid(model, space_ax, agent_portrayal):
    graph = model.grid.G
    pos = nx.spring_layout(graph, seed=0)
    nx.draw(
        graph,
        ax=space_ax,
        pos=pos,
        **agent_portrayal(graph),
    )


def make_plot(model, measure):
    fig = Figure()
    ax = fig.subplots()
    df = model.datacollector.get_model_vars_dataframe()
    ax.plot(df.loc[:, measure])
    ax.set_ylabel(measure)
    # Set integer x axis
    ax.xaxis.set_major_locator(MaxNLocator(integer=True))
    solara.FigureMatplotlib(fig)


def make_text(renderer):
<<<<<<< HEAD
    def function(viz):
        solara.Markdown(renderer(viz.model))

    return function


def make_user_input(user_input, name, options):
    """Initialize a user input for configurable model parameters.
    Currently supports :class:`solara.SliderInt`, :class:`solara.SliderFloat`,
    and :class:`solara.Select`.

    Args:
        user_input: :class:`solara.reactive` object with initial value
        name: field name; used as fallback for label if 'label' is not in options
        options: dictionary with options for the input, including label,
        min and max values, and other fields specific to the input type.
    """
    # label for the input is "label" from options or name
    label = options.get("label", name)
    input_type = options.get("type")
    if input_type == "SliderInt":
        solara.SliderInt(
            label,
            value=user_input,
            min=options.get("min"),
            max=options.get("max"),
            step=options.get("step"),
        )
    elif input_type == "SliderFloat":
        solara.SliderFloat(
            label,
            value=user_input,
            min=options.get("min"),
            max=options.get("max"),
            step=options.get("step"),
        )
    elif input_type == "Select":
        solara.Select(
            label,
            value=options.get("value"),
            values=options.get("values"),
        )
    else:
        raise ValueError(f"{input_type} is not a supported input type")


@solara.component
def MesaComponent(viz, space_drawer=None, play_interval=400):
    solara.Markdown(viz.name)

    # 1. User inputs
    user_inputs = {}
    for name, options in viz.model_params_input.items():
        user_input = solara.use_reactive(options["value"])
        user_inputs[name] = user_input.value
        make_user_input(user_input, name, options)

    # 2. Model
    def make_model():
        return viz.model_class(**user_inputs, **viz.model_params_fixed)

    viz.model = solara.use_memo(make_model, dependencies=list(user_inputs.values()))
    viz.df, viz.set_df = solara.use_state(
        viz.model.datacollector.get_model_vars_dataframe()
    )

    # 3. Buttons
    playing = solara.use_reactive(False)

    def on_value_play(change):
        if viz.model.running:
            viz.do_step()
        else:
            playing.value = False
=======
    def function(model):
        solara.Markdown(renderer(model))
>>>>>>> fb81c1ae

    return function<|MERGE_RESOLUTION|>--- conflicted
+++ resolved
@@ -32,10 +32,10 @@
 
     # 1. User inputs
     user_inputs = {}
-    for k, v in model_params_input.items():
-        user_input = solara.use_reactive(v["value"])
-        user_inputs[k] = user_input.value
-        make_user_input(user_input, k, v)
+    for name, options in model_params_input.items():
+        user_input = solara.use_reactive(options["value"])
+        user_inputs[name] = user_input.value
+        make_user_input(user_input, name, options)
 
     # 2. Model
     def make_model():
@@ -142,29 +142,44 @@
         return True
 
 
-def make_user_input(user_input, k, v):
-    if v["type"] == "SliderInt":
+def make_user_input(user_input, name, options):
+    """Initialize a user input for configurable model parameters.
+    Currently supports :class:`solara.SliderInt`, :class:`solara.SliderFloat`,
+    and :class:`solara.Select`.
+
+    Args:
+        user_input: :class:`solara.reactive` object with initial value
+        name: field name; used as fallback for label if 'label' is not in options
+        options: dictionary with options for the input, including label,
+        min and max values, and other fields specific to the input type.
+    """
+    # label for the input is "label" from options or name
+    label = options.get("label", name)
+    input_type = options.get("type")
+    if input_type == "SliderInt":
         solara.SliderInt(
-            v.get("label", "label"),
+            label,
             value=user_input,
-            min=v.get("min"),
-            max=v.get("max"),
-            step=v.get("step"),
-        )
-    elif v["type"] == "SliderFloat":
+            min=options.get("min"),
+            max=options.get("max"),
+            step=options.get("step"),
+        )
+    elif input_type == "SliderFloat":
         solara.SliderFloat(
-            v.get("label", "label"),
+            label,
             value=user_input,
-            min=v.get("min"),
-            max=v.get("max"),
-            step=v.get("step"),
-        )
-    elif v["type"] == "Select":
+            min=options.get("min"),
+            max=options.get("max"),
+            step=options.get("step"),
+        )
+    elif input_type == "Select":
         solara.Select(
-            v.get("label", "label"),
-            value=v.get("value"),
-            values=v.get("values"),
-        )
+            label,
+            value=options.get("value"),
+            values=options.get("values"),
+        )
+    else:
+        raise ValueError(f"{input_type} is not a supported input type")
 
 
 def make_space(model, agent_portrayal):
@@ -229,84 +244,7 @@
 
 
 def make_text(renderer):
-<<<<<<< HEAD
-    def function(viz):
-        solara.Markdown(renderer(viz.model))
-
-    return function
-
-
-def make_user_input(user_input, name, options):
-    """Initialize a user input for configurable model parameters.
-    Currently supports :class:`solara.SliderInt`, :class:`solara.SliderFloat`,
-    and :class:`solara.Select`.
-
-    Args:
-        user_input: :class:`solara.reactive` object with initial value
-        name: field name; used as fallback for label if 'label' is not in options
-        options: dictionary with options for the input, including label,
-        min and max values, and other fields specific to the input type.
-    """
-    # label for the input is "label" from options or name
-    label = options.get("label", name)
-    input_type = options.get("type")
-    if input_type == "SliderInt":
-        solara.SliderInt(
-            label,
-            value=user_input,
-            min=options.get("min"),
-            max=options.get("max"),
-            step=options.get("step"),
-        )
-    elif input_type == "SliderFloat":
-        solara.SliderFloat(
-            label,
-            value=user_input,
-            min=options.get("min"),
-            max=options.get("max"),
-            step=options.get("step"),
-        )
-    elif input_type == "Select":
-        solara.Select(
-            label,
-            value=options.get("value"),
-            values=options.get("values"),
-        )
-    else:
-        raise ValueError(f"{input_type} is not a supported input type")
-
-
-@solara.component
-def MesaComponent(viz, space_drawer=None, play_interval=400):
-    solara.Markdown(viz.name)
-
-    # 1. User inputs
-    user_inputs = {}
-    for name, options in viz.model_params_input.items():
-        user_input = solara.use_reactive(options["value"])
-        user_inputs[name] = user_input.value
-        make_user_input(user_input, name, options)
-
-    # 2. Model
-    def make_model():
-        return viz.model_class(**user_inputs, **viz.model_params_fixed)
-
-    viz.model = solara.use_memo(make_model, dependencies=list(user_inputs.values()))
-    viz.df, viz.set_df = solara.use_state(
-        viz.model.datacollector.get_model_vars_dataframe()
-    )
-
-    # 3. Buttons
-    playing = solara.use_reactive(False)
-
-    def on_value_play(change):
-        if viz.model.running:
-            viz.do_step()
-        else:
-            playing.value = False
-=======
     def function(model):
         solara.Markdown(renderer(model))
->>>>>>> fb81c1ae
 
     return function