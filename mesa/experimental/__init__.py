"""Experimental init."""

import mesa.experimental.signals as signals
from mesa.experimental import cell_space

<<<<<<< HEAD
# from .solara_viz import JupyterViz, Slider, SolaraViz, make_text

__all__ = ["cell_space", "signals"]
=======
try:
    from .solara_viz import JupyterViz, Slider, SolaraViz, make_text

    __all__ = ["cell_space", "JupyterViz", "Slider", "SolaraViz", "make_text"]
except ImportError:
    print(
        "Could not import SolaraViz. If you need it, install with 'pip install --pre mesa[viz]'"
    )
    __all__ = ["cell_space"]
>>>>>>> 447bf404
<|MERGE_RESOLUTION|>--- conflicted
+++ resolved
@@ -3,18 +3,13 @@
 import mesa.experimental.signals as signals
 from mesa.experimental import cell_space
 
-<<<<<<< HEAD
-# from .solara_viz import JupyterViz, Slider, SolaraViz, make_text
 
-__all__ = ["cell_space", "signals"]
-=======
 try:
     from .solara_viz import JupyterViz, Slider, SolaraViz, make_text
 
-    __all__ = ["cell_space", "JupyterViz", "Slider", "SolaraViz", "make_text"]
+    __all__ = ["cell_space", "JupyterViz", "Slider", "SolaraViz", "make_text", "signals"]
 except ImportError:
     print(
         "Could not import SolaraViz. If you need it, install with 'pip install --pre mesa[viz]'"
     )
-    __all__ = ["cell_space"]
->>>>>>> 447bf404
+    __all__ = ["cell_space"]