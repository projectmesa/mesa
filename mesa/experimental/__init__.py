"""Experimental features package for Mesa.

This package contains modules that are under active development and testing. These
features are provided to allow early access and feedback from the Mesa community, but
their APIs may change between releases without following semantic versioning.

Current experimental modules:
    cell_space: Alternative API for discrete spaces with cell-centric functionality
    devs: Discrete event simulation system for scheduling events at arbitrary times
    mesa_signals: Reactive programming capabilities for tracking state changes

Notes:
    - Features in this package may be changed or removed without notice
    - APIs are not guaranteed to be stable between releases
    - Features graduate from experimental status once their APIs are stabilized
"""

<<<<<<< HEAD
from mesa.experimental import cell_space, continuous_space, devs, mesa_signals, meta_agents

__all__ = ["cell_space", "continuous_space", "devs", "mesa_signals", "meta_agents"]
=======
from mesa.experimental import continuous_space, devs, mesa_signals

__all__ = ["continuous_space", "devs", "mesa_signals"]
>>>>>>> bca742f5
<|MERGE_RESOLUTION|>--- conflicted
+++ resolved
@@ -15,12 +15,6 @@
     - Features graduate from experimental status once their APIs are stabilized
 """
 
-<<<<<<< HEAD
-from mesa.experimental import cell_space, continuous_space, devs, mesa_signals, meta_agents
+from mesa.experimental import continuous_space, devs, mesa_signals, meta_agents
 
-__all__ = ["cell_space", "continuous_space", "devs", "mesa_signals", "meta_agents"]
-=======
-from mesa.experimental import continuous_space, devs, mesa_signals
-
-__all__ = ["continuous_space", "devs", "mesa_signals"]
->>>>>>> bca742f5
+__all__ = ["continuous_space", "devs", "mesa_signals", "meta_agents"]