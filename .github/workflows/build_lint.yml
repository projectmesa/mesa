name: build

on:
  push:
    branches:
      - main
      - release**
    paths-ignore:
      - "**.md"
  pull_request:
    paths-ignore:
      - "**.md"
  workflow_dispatch:
  schedule:
    - cron: "0 6 * * 1"

# This will cancel previous run if a newer job that obsoletes the said previous
# run, is started.
# Based on https://github.com/zulip/zulip/commit/4a11642cee3c8aec976d305d51a86e60e5d70522
concurrency:
  group: "${{ github.workflow }}-${{ github.head_ref || github.run_id }}"
  cancel-in-progress: true

jobs:
  build:
    runs-on: ${{ matrix.os }}-latest
    # We need an explicit timeout because sometimes the batch_runner test never
    # completes.
    timeout-minutes: 6
    strategy:
      fail-fast: False
      matrix:
        os: [windows, ubuntu, macos]
        python-version: ["3.14"]
        pip-pre: [""]
        include:
          - os: ubuntu
            python-version: "3.13"
          - os: ubuntu
            python-version: "3.12"
<<<<<<< HEAD
          # Disabled for now. See https://github.com/mesa/mesa/issues/1253
=======
          - os: ubuntu
            python-version: "3.14"
            pip-pre: "--pre"
          # Disabled for now. See https://github.com/projectmesa/mesa/issues/1253
>>>>>>> bad2c96e
          #- os: ubuntu
          #  python-version: 'pypy-3.8'

    steps:
      - uses: actions/checkout@v6
      - name: Set up Python ${{ matrix.python-version }}
        uses: actions/setup-python@v6
        with:
          python-version: ${{ matrix.python-version }}
          allow-prereleases: true
          cache: "pip"
      - name: Install uv
        run: pip install uv
      - name: Install Mesa and dependencies
        run: uv pip install --system .[dev] ${{ matrix.pip-pre }}
      - name: Setup Playwright
        run: playwright install chromium-headless-shell
      - name: Test with pytest
        run: pytest --durations=10 --cov=mesa tests/ --cov-report=xml
      - if: matrix.os == 'ubuntu'
        name: Codecov
        uses: codecov/codecov-action@v5
        with:
          fail_ci_if_error: true
          token: ${{ secrets.CODECOV_TOKEN }}

  examples:
    runs-on: ubuntu-latest
    steps:
      - uses: actions/checkout@v6
      - name: Set up Python
        uses: actions/setup-python@v6
        with:
          python-version: "3.13"
          allow-prereleases: true
          cache: "pip"
      - name: Install uv
        run: pip install uv
      - name: Install Mesa
        run: uv pip install --system .[examples]
      - name: Checkout mesa-examples
        uses: actions/checkout@v6
        with:
          repository: mesa/mesa-examples
          path: mesa-examples
      - name: Test examples
        run: |
          cd mesa-examples
          pytest -rA -Werror -Wdefault::FutureWarning -Wi::DeprecationWarning test_examples.py<|MERGE_RESOLUTION|>--- conflicted
+++ resolved
@@ -38,14 +38,10 @@
             python-version: "3.13"
           - os: ubuntu
             python-version: "3.12"
-<<<<<<< HEAD
-          # Disabled for now. See https://github.com/mesa/mesa/issues/1253
-=======
           - os: ubuntu
             python-version: "3.14"
             pip-pre: "--pre"
-          # Disabled for now. See https://github.com/projectmesa/mesa/issues/1253
->>>>>>> bad2c96e
+          # Disabled for now. See https://github.com/mesa/mesa/issues/1253
           #- os: ubuntu
           #  python-version: 'pypy-3.8'
 
