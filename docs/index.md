# Mesa: Agent-based modeling in Python

```{image} https://github.com/projectmesa/mesa/workflows/build/badge.svg
:target: https://github.com/projectmesa/mesa/actions
```

```{image} https://codecov.io/gh/projectmesa/mesa/branch/main/graph/badge.svg
:target: https://codecov.io/gh/projectmesa/mesa
```

```{image} https://img.shields.io/badge/code%20style-black-000000.svg
:target: https://github.com/psf/black
```

```{image} https://img.shields.io/matrix/project-mesa:matrix.org?label=chat&logo=Matrix
:target: https://matrix.to/#/#project-mesa:matrix.org
```

[Mesa] is an Apache2 licensed agent-based modeling (or ABM) framework in Python.

Mesa allows users to quickly create agent-based models using built-in core components (such as spatial grids and agent schedulers) or customized implementations; visualize them using a browser-based interface; and analyze their results using Python's data analysis tools. Its goal is to be the Python-based counterpart to NetLogo, Repast, or MASON.

![A screenshot of the Wolf Sheep model in Mesa|100%](images/wolf_sheep.png)
*A visualisation of the Wolf Sheep model build with Mesa.*

## Features

- Built-in core modeling components
- Flexible agent and model management through AgentSet
- Browser-based Solara visualization
- Built-in tools for data collection and analysis
- Example model library

## Using Mesa
### Installation Options
<<<<<<< HEAD
To install our latest stable release (3.1.x), run:
=======
To install our latest stable release, run:
>>>>>>> bca742f5

```bash
pip install -U mesa
```
To also install our recommended dependencies:
```bash
pip install -U mesa[rec]
```

The `[rec]` option installs additional recommended dependencies needed for visualization, plotting, and network modeling capabilities.

On a Mac, this command might cause an error stating `zsh: no matches found: mesa[all]`.
In that case, change the command to `pip install -U "mesa[rec]"`.

<<<<<<< HEAD

=======
>>>>>>> bca742f5
### Resources

For help getting started with Mesa, check out these resources:

- [Getting started] - Learn about Mesa's core concepts and components
- [Migration Guide] - Upgrade to Mesa 3.0
- [Mesa Examples] - Browse user-contributed models and implementations
- [Mesa Extensions] - Overview of mesa's Extensions
- [GitHub Discussions] - Ask questions and discuss Mesa
- [Matrix Chat Room] - Real-time chat with the Mesa community

### Development and Support

Mesa is an open source project and welcomes contributions:

- [GitHub Repository] - Access the source code
- [Issue Tracker] - Report bugs or suggest features
- [Contributors Guide] - Learn how to contribute

The original Mesa conference paper is [available here](http://conference.scipy.org.s3-website-us-east-1.amazonaws.com/proceedings/scipy2015/jacqueline_kazil.html).

```{toctree}
:hidden: true
:maxdepth: 7

Getting started <getting_started>
Overview <overview>
Examples <examples>
Migration guide <migration_guide>
API Documentation <apis/api_main>

```

# Indices and tables

- {ref}`genindex`
- {ref}`modindex`
- {ref}`search`

[contributors guide]: https://github.com/projectmesa/mesa/blob/main/CONTRIBUTING.md
[github repository]: https://github.com/projectmesa/mesa/
[github discussions]: https://github.com/projectmesa/mesa/discussions
[issue tracker]: https://github.com/projectmesa/mesa/issues
[matrix chat room]: https://matrix.to/#/#project-mesa:matrix.org
[mesa]: https://github.com/projectmesa/mesa/
[mesa overview]: overview
[mesa examples]: https://mesa.readthedocs.io/stable/examples.html
[mesa introductory tutorial]: tutorials/intro_tutorial
[mesa visualization tutorial]: tutorials/visualization_tutorial
[migration guide]: migration_guide
[Getting started]: getting_started
[Mesa Extensions]: mesa_extension.md<|MERGE_RESOLUTION|>--- conflicted
+++ resolved
@@ -33,11 +33,7 @@
 
 ## Using Mesa
 ### Installation Options
-<<<<<<< HEAD
-To install our latest stable release (3.1.x), run:
-=======
 To install our latest stable release, run:
->>>>>>> bca742f5
 
 ```bash
 pip install -U mesa
@@ -52,10 +48,6 @@
 On a Mac, this command might cause an error stating `zsh: no matches found: mesa[all]`.
 In that case, change the command to `pip install -U "mesa[rec]"`.
 
-<<<<<<< HEAD
-
-=======
->>>>>>> bca742f5
 ### Resources
 
 For help getting started with Mesa, check out these resources:
