# Getting started
Mesa is a modular framework for building, analyzing and visualizing agent-based models.

**Agent-based models** are computer simulations involving multiple entities (the agents) acting and interacting with one another based on their programmed behavior. Agents can be used to represent living cells, animals, individual humans, even entire organizations or abstract entities. Sometimes, we may have an understanding of how the individual components of a system behave, and want to see what system-level behaviors and effects emerge from their interaction. Other times, we may have a good idea of how the system overall behaves, and want to figure out what individual behaviors explain it. Or we may want to see how to get agents to cooperate or compete most effectively. Or we may just want to build a cool toy with colorful little dots moving around.

## Tutorials
If you want to get a quick start on how to build agent based models with MESA, check the overview and tutorials:

- [Overview of the MESA library](overview): Learn about the core concepts and components of Mesa.
- [Introductory Tutorial](tutorials/intro_tutorial): Learn how to create your first Mesa model.
- [Visualization Tutorial](tutorials/visualization_tutorial): Learn how to create interactive visualizations for your models.

## Examples
Mesa ships with a collection of example models. These are classic ABMs, so if you are familiar with ABMs and want to get a quick sense of how MESA works, these examples are great place to start. You can find them [here](examples).

<<<<<<< HEAD

## Overview of the MESA library

Mesa is modular, meaning that its modeling, analysis and visualization components are kept separate but intended to work together. The modules are grouped into three categories:

1. **Modeling:** Classes used to build the models themselves: a model and agent classes, space for them to move around in, and built-in functionality for managing agents.
2. **Analysis:** Tools to collect data generated from your model, or to run it multiple times with different parameter values.
3. **Visualization:** Classes to create and launch an interactive model visualization, using a browser-based interface.

### Modeling modules

Most models consist of one class to represent the model itself and one or more classes for agents. Mesa provides built-in functionality for managing agents and their interactions. These are implemented in Mesa's modeling modules:

- [mesa.model](apis/model)
- [mesa.agent](apis/agent)
- [mesa.space](apis/space)

The skeleton of a model might look like this:

```python
import mesa

class MyAgent(mesa.Agent):
    def __init__(self, model, age):
        super().__init__(model)
        self.age = age

    def step(self):
        self.age += 1
        print(f"Agent {self.unique_id} now is {self.age} years old")
        # Whatever else the agent does when activated

class MyModel(mesa.Model):
    def __init__(self, n_agents):
        super().__init__()
        self.grid = mesa.space.MultiGrid(10, 10, torus=True)
        for _ in range(n_agents):
            initial_age = self.random.randint(0, 80)
            a = MyAgent(self, initial_age)
            coords = (self.random.randrange(0, 10), self.random.randrange(0, 10))
            self.grid.place_agent(a, coords)

    def step(self):
        self.agents.shuffle_do("step")
```

If you instantiate a model and run it for one step, like so:

```python
model = MyModel(5)
model.step()
```

You should see agents 1-5, activated in random order. See the [tutorial](tutorials/intro_tutorial) or API documentation for more detail on how to add model functionality.


### AgentSet and model.agents
Mesa 3.0 makes `model.agents` and the AgentSet class central in managing and activating agents.

#### model.agents
`model.agents` is an AgentSet containing all agents in the model. It's automatically updated when agents are added or removed:

```python
# Get total number of agents
num_agents = len(model.agents)

# Iterate over all agents
for agent in model.agents:
    print(agent.unique_id)
```

#### AgentSet Functionality
AgentSet offers several methods for efficient agent management:

1. **Selecting**: Filter agents based on criteria.
   ```python
   high_energy_agents = model.agents.select(lambda a: a.energy > 50)
   ```
2. **Shuffling and Sorting**: Randomize or order agents.
   ```python
   shuffled_agents = model.agents.shuffle()
   sorted_agents = model.agents.sort(key="energy", ascending=False)
   ```
3. **Applying methods**: Execute methods on all agents.
   ```python
   model.agents.do("step")
   model.agents.shuffle_do("move")  # Shuffle then apply method
   ```
4. **Aggregating**: Compute aggregate values across agents.
   ```python
   avg_energy = model.agents.agg("energy", func=np.mean)
   ```
5. **Grouping**: Group agents by attributes.
   ```python
   grouped_agents = model.agents.groupby("species")

   for _, agent_group in grouped_agents:
      agent_group.shuffle_do()
   species_counts = grouped_agents.count()
   mean_age_by_group = grouped_agents.agg("age", np.mean)
   ```
`model.agents` can also be accessed within a model instance using `self.agents`.

These are just some examples of using the AgentSet, there are many more possibilities, see the [AgentSet API docs](apis/agent).

### Analysis modules

If you're using modeling for research, you'll want a way to collect the data each model run generates. You'll probably also want to run the model multiple times, to see how some output changes with different parameters. Data collection and batch running are implemented in the appropriately-named analysis modules:

- [mesa.datacollection](apis/datacollection)
- [mesa.batchrunner](apis/batchrunner)

You'd add a data collector to the model like this:

```python
import mesa
import numpy as np

# ...

class MyModel(mesa.Model):
    def __init__(self, n_agents):
        super().__init__()
        # ... (model initialization code)
        self.datacollector = mesa.DataCollector(
            model_reporters={"mean_age": lambda m: m.agents.agg("age", np.mean)},
            agent_reporters={"age": "age"}
        )

    def step(self):
        self.agents.shuffle_do("step")
        self.datacollector.collect(self)
```

The data collector will collect the specified model- and agent-level data at each step of the model. After you're done running it, you can extract the data as a [pandas](http://pandas.pydata.org/) DataFrame:

```python
model = MyModel(5)
for t in range(10):
    model.step()
model_df = model.datacollector.get_model_vars_dataframe()
agent_df = model.datacollector.get_agent_vars_dataframe()
```

To batch-run the model while varying, for example, the n_agents parameter, you'd use the [`batch_run`](apis/batchrunner) function:

```python
import mesa

parameters = {"n_agents": range(1, 6)}
results = mesa.batch_run(
    MyModel,
    parameters,
    iterations=5,
    max_steps=100,
    data_collection_period=1,
)
```

The results are returned as a list of dictionaries, which can be easily converted to a pandas DataFrame for further analysis.

### Visualization
Mesa now uses a new browser-based visualization system called SolaraViz. This allows for interactive, customizable visualizations of your models.

> **Note:** SolaraViz is experimental and still in active development for Mesa 3.0. While we attempt to minimize them, there might be API breaking changes between Mesa 3.0 and 3.1. There won't be breaking changes between Mesa 3.0.x patch releases.

> **Note:** SolaraViz instantiates new models using `**model_parameters.value`, so all model inputs must be keyword arguments.

Ensure your model's `__init__` method accepts keyword arguments matching the `model_params` keys.

```python
class MyModel(Model):
    def __init__(self, n_agents=10, seed=None):
        super().__init__(seed=seed)
        # Initialize the model with N agents
```
The core functionality for building your own visualizations resides in the [`mesa.visualization`](apis/visualization) namespace.

Here's a basic example of how to set up a visualization:

```python
from mesa.visualization import SolaraViz, make_space_component, make_plot_component


def agent_portrayal(agent):
    return {"color": "blue", "size": 50}


model_params = {
    "N": {
        "type": "SliderInt",
        "value": 50,
        "label": "Number of agents:",
        "min": 10,
        "max": 100,
        "step": 1,
   }
}

page = SolaraViz(
    MyModel,
    [
        make_space_component(agent_portrayal),
        make_plot_component("mean_age")
    ],
    model_params=model_params
)
page
```
This will create an interactive visualization of your model, including:

- A grid visualization of agents
- A plot of a model metric over time
- A slider to adjust the number of agents

You can also create custom visualization components using Matplotlib. For more advanced usage and customization options, please refer to the [visualization tutorial](tutorials/visualization_tutorial).

=======
>>>>>>> bca742f5
## Further resources
To further explore Mesa and its features, we have the following resources available:

### Best practices
- [Mesa best practices](best-practices): an overview of tips and guidelines for using MESA.

### API documentation
- [Mesa API reference](apis): Detailed documentation of Mesa's classes and functions.

### Repository of models built using MESA
- [Mesa Examples repository](https://github.com/projectmesa/mesa-examples): A collection of example models demonstrating various Mesa features and modeling techniques.

### Migration guide
- [Mesa 3.0 Migration guide](migration_guide): If you're upgrading from an earlier version of Mesa, this guide will help you navigate the changes in Mesa 3.0.

### Source Ccode and development
- [Mesa GitHub repository](https://github.com/projectmesa/mesa): Access the full source code of Mesa, contribute to its development, or report issues.
- [Mesa release notes](https://github.com/projectmesa/mesa/releases): View the detailed changelog of Mesa, including all past releases and their features.

### Community and support
- [Mesa GitHub Discussions](https://github.com/projectmesa/mesa/discussions): Join discussions, ask questions, and connect with other Mesa users.
- [Matrix Chat](https://matrix.to/#/#project-mesa:matrix.org): Real-time chat for quick questions and community interaction.

Enjoy modelling with Mesa, and feel free to reach out!





```{toctree}
:hidden: true
:maxdepth: 7

tutorials/intro_tutorial
tutorials/visualization_tutorial
Best Practices <best-practices>


```<|MERGE_RESOLUTION|>--- conflicted
+++ resolved
@@ -13,226 +13,6 @@
 ## Examples
 Mesa ships with a collection of example models. These are classic ABMs, so if you are familiar with ABMs and want to get a quick sense of how MESA works, these examples are great place to start. You can find them [here](examples).
 
-<<<<<<< HEAD
-
-## Overview of the MESA library
-
-Mesa is modular, meaning that its modeling, analysis and visualization components are kept separate but intended to work together. The modules are grouped into three categories:
-
-1. **Modeling:** Classes used to build the models themselves: a model and agent classes, space for them to move around in, and built-in functionality for managing agents.
-2. **Analysis:** Tools to collect data generated from your model, or to run it multiple times with different parameter values.
-3. **Visualization:** Classes to create and launch an interactive model visualization, using a browser-based interface.
-
-### Modeling modules
-
-Most models consist of one class to represent the model itself and one or more classes for agents. Mesa provides built-in functionality for managing agents and their interactions. These are implemented in Mesa's modeling modules:
-
-- [mesa.model](apis/model)
-- [mesa.agent](apis/agent)
-- [mesa.space](apis/space)
-
-The skeleton of a model might look like this:
-
-```python
-import mesa
-
-class MyAgent(mesa.Agent):
-    def __init__(self, model, age):
-        super().__init__(model)
-        self.age = age
-
-    def step(self):
-        self.age += 1
-        print(f"Agent {self.unique_id} now is {self.age} years old")
-        # Whatever else the agent does when activated
-
-class MyModel(mesa.Model):
-    def __init__(self, n_agents):
-        super().__init__()
-        self.grid = mesa.space.MultiGrid(10, 10, torus=True)
-        for _ in range(n_agents):
-            initial_age = self.random.randint(0, 80)
-            a = MyAgent(self, initial_age)
-            coords = (self.random.randrange(0, 10), self.random.randrange(0, 10))
-            self.grid.place_agent(a, coords)
-
-    def step(self):
-        self.agents.shuffle_do("step")
-```
-
-If you instantiate a model and run it for one step, like so:
-
-```python
-model = MyModel(5)
-model.step()
-```
-
-You should see agents 1-5, activated in random order. See the [tutorial](tutorials/intro_tutorial) or API documentation for more detail on how to add model functionality.
-
-
-### AgentSet and model.agents
-Mesa 3.0 makes `model.agents` and the AgentSet class central in managing and activating agents.
-
-#### model.agents
-`model.agents` is an AgentSet containing all agents in the model. It's automatically updated when agents are added or removed:
-
-```python
-# Get total number of agents
-num_agents = len(model.agents)
-
-# Iterate over all agents
-for agent in model.agents:
-    print(agent.unique_id)
-```
-
-#### AgentSet Functionality
-AgentSet offers several methods for efficient agent management:
-
-1. **Selecting**: Filter agents based on criteria.
-   ```python
-   high_energy_agents = model.agents.select(lambda a: a.energy > 50)
-   ```
-2. **Shuffling and Sorting**: Randomize or order agents.
-   ```python
-   shuffled_agents = model.agents.shuffle()
-   sorted_agents = model.agents.sort(key="energy", ascending=False)
-   ```
-3. **Applying methods**: Execute methods on all agents.
-   ```python
-   model.agents.do("step")
-   model.agents.shuffle_do("move")  # Shuffle then apply method
-   ```
-4. **Aggregating**: Compute aggregate values across agents.
-   ```python
-   avg_energy = model.agents.agg("energy", func=np.mean)
-   ```
-5. **Grouping**: Group agents by attributes.
-   ```python
-   grouped_agents = model.agents.groupby("species")
-
-   for _, agent_group in grouped_agents:
-      agent_group.shuffle_do()
-   species_counts = grouped_agents.count()
-   mean_age_by_group = grouped_agents.agg("age", np.mean)
-   ```
-`model.agents` can also be accessed within a model instance using `self.agents`.
-
-These are just some examples of using the AgentSet, there are many more possibilities, see the [AgentSet API docs](apis/agent).
-
-### Analysis modules
-
-If you're using modeling for research, you'll want a way to collect the data each model run generates. You'll probably also want to run the model multiple times, to see how some output changes with different parameters. Data collection and batch running are implemented in the appropriately-named analysis modules:
-
-- [mesa.datacollection](apis/datacollection)
-- [mesa.batchrunner](apis/batchrunner)
-
-You'd add a data collector to the model like this:
-
-```python
-import mesa
-import numpy as np
-
-# ...
-
-class MyModel(mesa.Model):
-    def __init__(self, n_agents):
-        super().__init__()
-        # ... (model initialization code)
-        self.datacollector = mesa.DataCollector(
-            model_reporters={"mean_age": lambda m: m.agents.agg("age", np.mean)},
-            agent_reporters={"age": "age"}
-        )
-
-    def step(self):
-        self.agents.shuffle_do("step")
-        self.datacollector.collect(self)
-```
-
-The data collector will collect the specified model- and agent-level data at each step of the model. After you're done running it, you can extract the data as a [pandas](http://pandas.pydata.org/) DataFrame:
-
-```python
-model = MyModel(5)
-for t in range(10):
-    model.step()
-model_df = model.datacollector.get_model_vars_dataframe()
-agent_df = model.datacollector.get_agent_vars_dataframe()
-```
-
-To batch-run the model while varying, for example, the n_agents parameter, you'd use the [`batch_run`](apis/batchrunner) function:
-
-```python
-import mesa
-
-parameters = {"n_agents": range(1, 6)}
-results = mesa.batch_run(
-    MyModel,
-    parameters,
-    iterations=5,
-    max_steps=100,
-    data_collection_period=1,
-)
-```
-
-The results are returned as a list of dictionaries, which can be easily converted to a pandas DataFrame for further analysis.
-
-### Visualization
-Mesa now uses a new browser-based visualization system called SolaraViz. This allows for interactive, customizable visualizations of your models.
-
-> **Note:** SolaraViz is experimental and still in active development for Mesa 3.0. While we attempt to minimize them, there might be API breaking changes between Mesa 3.0 and 3.1. There won't be breaking changes between Mesa 3.0.x patch releases.
-
-> **Note:** SolaraViz instantiates new models using `**model_parameters.value`, so all model inputs must be keyword arguments.
-
-Ensure your model's `__init__` method accepts keyword arguments matching the `model_params` keys.
-
-```python
-class MyModel(Model):
-    def __init__(self, n_agents=10, seed=None):
-        super().__init__(seed=seed)
-        # Initialize the model with N agents
-```
-The core functionality for building your own visualizations resides in the [`mesa.visualization`](apis/visualization) namespace.
-
-Here's a basic example of how to set up a visualization:
-
-```python
-from mesa.visualization import SolaraViz, make_space_component, make_plot_component
-
-
-def agent_portrayal(agent):
-    return {"color": "blue", "size": 50}
-
-
-model_params = {
-    "N": {
-        "type": "SliderInt",
-        "value": 50,
-        "label": "Number of agents:",
-        "min": 10,
-        "max": 100,
-        "step": 1,
-   }
-}
-
-page = SolaraViz(
-    MyModel,
-    [
-        make_space_component(agent_portrayal),
-        make_plot_component("mean_age")
-    ],
-    model_params=model_params
-)
-page
-```
-This will create an interactive visualization of your model, including:
-
-- A grid visualization of agents
-- A plot of a model metric over time
-- A slider to adjust the number of agents
-
-You can also create custom visualization components using Matplotlib. For more advanced usage and customization options, please refer to the [visualization tutorial](tutorials/visualization_tutorial).
-
-=======
->>>>>>> bca742f5
 ## Further resources
 To further explore Mesa and its features, we have the following resources available:
 
