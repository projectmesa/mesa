ci:
    autoupdate_schedule: 'monthly'

repos:
- repo: https://github.com/astral-sh/ruff-pre-commit
  # Ruff version.
<<<<<<< HEAD
  rev: v0.8.6
=======
  rev: v0.9.9
>>>>>>> bca742f5
  hooks:
    # Run the linter.
    - id: ruff
      types_or: [ python, pyi, jupyter ]
      args: [ --fix ]
    # Run the formatter.
    - id: ruff-format
      types_or: [ python, pyi, jupyter ]
-   repo: https://github.com/asottile/pyupgrade
    rev: v3.19.1
    hooks:
    -   id: pyupgrade
        args: [--py311-plus]
-   repo: https://github.com/pre-commit/pre-commit-hooks
    rev: v5.0.0  # Use the ref you want to point at
    hooks:
    -   id: trailing-whitespace
    -   id: check-toml
    -   id: check-yaml
- repo: https://github.com/codespell-project/codespell
  rev: v2.4.1
  hooks:
    - id: codespell
      args: [
        "--ignore-words",
        ".codespellignore",
      ]<|MERGE_RESOLUTION|>--- conflicted
+++ resolved
@@ -4,11 +4,7 @@
 repos:
 - repo: https://github.com/astral-sh/ruff-pre-commit
   # Ruff version.
-<<<<<<< HEAD
-  rev: v0.8.6
-=======
   rev: v0.9.9
->>>>>>> bca742f5
   hooks:
     # Run the linter.
     - id: ruff
